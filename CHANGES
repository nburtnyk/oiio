--- conflicted
+++ resolved
@@ -1,17 +1,5 @@
 Changes:
 
-<<<<<<< HEAD
-Release 1.3.12 (25 Jan 2014 -- compared to 1.3.11)
---------------------------------------------------
-* Add .sxr and .mxr as possible filename extensions for OpenEXR.
-* PNG: add "png:compressionlevel" and "compression" strategy attributes.
-* Fix recent build break where OIIO would no longer compile properly
-  against OpenEXR <= 1.6.
-* oiiotool --origin could crash with certain large ImageCache-backed
-  images.
-
-
-=======
 Release 1.5 (development in progress) -- compared to 1.4.x
 ----------------------------------------------
 Major new features and improvements:
@@ -560,7 +548,6 @@
 * oiiotool --origin could crash with certain large ImageCache-backed
   images.
 
->>>>>>> 9f49f9fa
 Release 1.3.11 (8 Jan 2014 -- compared to 1.3.10)
 -------------------------------------------------
 * DPX output: honor the "Software" metadata attribute passed in.
@@ -569,11 +556,6 @@
 * Fix build breaks when building against OpenEXR 1.x.
 * Fix warnings with Boost Python + gcc 4.8.
 
-<<<<<<< HEAD
-
-
-=======
->>>>>>> 9f49f9fa
 Release 1.3.10 (2 Jan 2014 -- compared to 1.3.9)
 ------------------------------------------------
 * OpenEXR fix: multi-part EXR (2.0) didn't write the required "name"
@@ -720,11 +702,7 @@
     uses the metadata from the original file.
   * get_image_info/get_texture_info queries for "datawindow" and
     "displaywindow". (1.3.6)
-<<<<<<< HEAD
-  * The multi-point version of environment() was broken. (1.3.9)
-=======
   * The multi-point version of environment() was broken. (1.3.9/1.4.1)
->>>>>>> 9f49f9fa
 * maketx: --hicomp uses the new range compression/expansion formula.  (1.3.3)
 * DPX:
   * support multi-image (often used for stereo frames).
@@ -806,11 +784,7 @@
 * Sysutil::physical_memory() tries to figure out the total physical memory
   on the machine. (1.3.6)
 * Strutil::safe_strcpy (1.3.8)
-<<<<<<< HEAD
-* ParamValue now allows get/set of the hidden 'interp' field. (1.3.9)
-=======
 * ParamValue now allows get/set of the hidden 'interp' field. (1.3.9/1.4.1)
->>>>>>> 9f49f9fa
 
 
 
