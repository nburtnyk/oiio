--- conflicted
+++ resolved
@@ -1,8 +1,6 @@
 Changes:
 
 
-<<<<<<< HEAD
-=======
 Release 1.3 (2 Dec 2013 -- compared to 1.2.x)
 ----------------------------------------------
 Major new features and improvements:
@@ -546,7 +544,6 @@
   each resize.
 * DPX - when writing DPX files, properly set the pixel aspect ratio.
 
->>>>>>> 26c70afd
 Release 1.1.9 (2 Apr 2013)
 --------------------------
 * IBA::resize and oiiotool --resize/--fit: Bug fixes to resize filter
@@ -562,10 +559,6 @@
 * oiiotool --resize and --fit (and the underlying IBA::resize()) have been
   sped up significantly and are now also multithreaded.
 
-<<<<<<< HEAD
-
-=======
->>>>>>> 26c70afd
 Release 1.1.8 (15 Mar 2013)
 ---------------------------
 * oiiotool --chappend (and ImageBufAlgo::channel_append() underneath) allow
@@ -578,10 +571,6 @@
   to be overridden (e.g., if you need to force .so names on OSX rather 
   than the usual default of .dylib).
 
-<<<<<<< HEAD
-
-=======
->>>>>>> 26c70afd
 Release 1.1.7 (21 Feb 2013)
 ---------------------------
 * Back out dangerous change to thread.h that was in 1.1.6, which could
@@ -589,10 +578,6 @@
 * Compile fix for WIN32 in strutil.cpp
 * Compile fix for Windows XP - add implementation of InterlockedExchangeAdd64
 
-<<<<<<< HEAD
-
-=======
->>>>>>> 26c70afd
 Release 1.1.6 (11 Feb 2013)
 ---------------------------
 * Fix bug that could generate NaNs or other bad values near the poles of
@@ -618,10 +603,6 @@
 * Fix FreeBSD compile when not using TBB.
 * New oiiotool --swap exchanges the top two items on the image stack.
 
-<<<<<<< HEAD
-
-=======
->>>>>>> 26c70afd
 Release 1.1.5 (29 Jan 2013)
 ---------------------------
 * Bug fix in ImageBufAlgo::parallel_image utility template -- care when
@@ -632,10 +613,6 @@
   treat z=0 pixels as infinitely far away, not super close.  You can turn
   this on from oiiotool with:  oiiotool --zover:zeroisinf=1 ...
 
-<<<<<<< HEAD
-
-=======
->>>>>>> 26c70afd
 Release 1.1.4 (27 Jan 2013)
 ---------------------------
 * ImageBufAlgo::make_texture() allows you to do the same thing that
@@ -660,10 +637,6 @@
   to catch).
 * Fix build problem with SHA1.cpp on some platforms.
 
-<<<<<<< HEAD
-
-=======
->>>>>>> 26c70afd
 Release 1.1.3 (9 Jan 2013)
 ---------------------------
 * Build fix: incorrectly named OpenEXR 2.x files.
@@ -679,10 +652,6 @@
 * maketx and oiiotool recognize and take advantage of IPTC:ImageHistory
   metadata.
 
-<<<<<<< HEAD
-
-=======
->>>>>>> 26c70afd
 Release 1.1.2 (5 Dec 2012)
 --------------------------
 * maketx fixes -- was botching creation of textures from source images that
@@ -690,10 +659,6 @@
 * Minor bug fix to Timer when repeatedly starting and restopping (Apple only).
 * Bug fix in ustring:find_last_not_of.
 
-<<<<<<< HEAD
-
-=======
->>>>>>> 26c70afd
 Release 1.1.1 (16 Nov 2012)
 ---------------------------
 * Altered the ImageInput::read_scanlines, read_tiles, read_native_scanlines,
