--- conflicted
+++ resolved
@@ -1,16 +1,4 @@
-<<<<<<< HEAD
-set (public_headers argparse.h color.h dassert.h errorhandler.h export.h 
-                    filesystem.h filter.h fmath.h hash.h
-                    imagebuf.h imagebufalgo.h imagebufalgo_util.h
-                    imagecache.h imageio.h
-                    optparser.h osdep.h paramlist.h plugin.h
-                    refcnt.h string_ref.h strutil.h sysutil.h
-                    texture.h thread.h timer.h
-                    tinyformat.h typedesc.h ustring.h varyingref.h
-    )
-=======
 file (GLOB public_headers OpenImageIO/*.h)
->>>>>>> 9f49f9fa
 
 if (NOT USE_EXTERNAL_PUGIXML)
     list (APPEND public_headers
