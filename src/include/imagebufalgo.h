/*
  Copyright 2008 Larry Gritz and the other authors and contributors.
  All Rights Reserved.

  Redistribution and use in source and binary forms, with or without
  modification, are permitted provided that the following conditions are
  met:
  * Redistributions of source code must retain the above copyright
    notice, this list of conditions and the following disclaimer.
  * Redistributions in binary form must reproduce the above copyright
    notice, this list of conditions and the following disclaimer in the
    documentation and/or other materials provided with the distribution.
  * Neither the name of the software's owners nor the names of its
    contributors may be used to endorse or promote products derived from
    this software without specific prior written permission.
  THIS SOFTWARE IS PROVIDED BY THE COPYRIGHT HOLDERS AND CONTRIBUTORS
  "AS IS" AND ANY EXPRESS OR IMPLIED WARRANTIES, INCLUDING, BUT NOT
  LIMITED TO, THE IMPLIED WARRANTIES OF MERCHANTABILITY AND FITNESS FOR
  A PARTICULAR PURPOSE ARE DISCLAIMED. IN NO EVENT SHALL THE COPYRIGHT
  OWNER OR CONTRIBUTORS BE LIABLE FOR ANY DIRECT, INDIRECT, INCIDENTAL,
  SPECIAL, EXEMPLARY, OR CONSEQUENTIAL DAMAGES (INCLUDING, BUT NOT
  LIMITED TO, PROCUREMENT OF SUBSTITUTE GOODS OR SERVICES; LOSS OF USE,
  DATA, OR PROFITS; OR BUSINESS INTERRUPTION) HOWEVER CAUSED AND ON ANY
  THEORY OF LIABILITY, WHETHER IN CONTRACT, STRICT LIABILITY, OR TORT
  (INCLUDING NEGLIGENCE OR OTHERWISE) ARISING IN ANY WAY OUT OF THE USE
  OF THIS SOFTWARE, EVEN IF ADVISED OF THE POSSIBILITY OF SUCH DAMAGE.

  (This is the Modified BSD License)
*/


#ifndef OPENIMAGEIO_IMAGEBUFALGO_H
#define OPENIMAGEIO_IMAGEBUFALGO_H

#if defined(_MSC_VER)
// Ignore warnings about DLL exported classes with member variables that are template classes.
// This happens with the std::vector<T> members of PixelStats below.
#  pragma warning (disable : 4251)
#endif

#include "imageio.h"
#include "imagebuf.h"
#include "fmath.h"
#include "color.h"
#include "thread.h"

#include <limits>

#ifndef __OPENCV_CORE_TYPES_H__
struct IplImage;  // Forward declaration; used by Intel Image lib & OpenCV
#endif



OIIO_NAMESPACE_ENTER
{

class Filter2D;  // forward declaration



/// Some generalities about ImageBufAlgo functions:
///
/// All IBA functions take a ROI.  Only the pixels (and channels) in dst
/// that are specified by the ROI will be altered; the default ROI is to
/// alter all the pixels in dst.  Exceptions will be noted, including 
/// functions that do not honor their channel range.
///
/// In general, IBA functions that are passed an initialized 'dst' or
/// 'result' image do not reallocate it or alter its existing pixels
/// that lie outside the ROI (exceptions will be noted). If passed an
/// uninitialized result image, it will be reallocatd to be the size of
/// the ROI (and with float pixels).  If the result image passed is
/// uninitialized and also the ROI is undefined, the ROI will be the
/// union of the pixel data regions of any input images.  (A small
/// number of IBA functions, such as fill(), have only a result image
/// and no input image; in such cases, it's an error to have both an
/// uninitiailized result image and an undefined ROI.)
///
/// IBA functions that have an 'nthreads' parameter use it to specify
/// how many threads (potentially) may be used, but it's not a
/// guarantee.  If nthreads == 0, it will use the global OIIO attribute
/// "nthreads".  If nthreads == 1, it guarantees that it will not launch
/// any new threads.
///
/// All IBA functions return true on success, false on error (with an
/// appropriate error message set in dst).



namespace ImageBufAlgo {

/// Zero out (set to 0, black) the image region.
///
/// Only the pixels (and channels) in dst that are specified by roi will
/// be altered; the default roi is to alter all the pixels in dst.
///
/// If dst is uninitialized, it will be resized to be a float ImageBuf
/// large enough to hold the region specified by roi.  It is an error to
/// pass both an uninitialied dst and an undefined roi.
///
/// The nthreads parameter specifies how many threads (potentially) may
/// be used, but it's not a guarantee.  If nthreads == 0, it will use
/// the global OIIO attribute "nthreads".  If nthreads == 1, it
/// guarantees that it will not launch any new threads.
///
/// Works on all pixel data types.
///
/// Return true on success, false on error (with an appropriate error
/// message set in dst).
bool OIIO_API zero (ImageBuf &dst, ROI roi=ROI::All(), int nthreads=0);


/// Fill the image region with given channel values.  Note that the
/// values pointer starts with channel 0, even if the ROI indicates that
/// a later channel is the first to be changed.
///
/// Only the pixels (and channels) in dst that are specified by roi will
/// be altered; the default roi is to alter all the pixels in dst.
///
/// If dst is uninitialized, it will be resized to be a float ImageBuf
/// large enough to hold the region specified by roi.  It is an error to
/// pass both an uninitialied dst and an undefined roi.
///
/// The nthreads parameter specifies how many threads (potentially) may
/// be used, but it's not a guarantee.  If nthreads == 0, it will use
/// the global OIIO attribute "nthreads".  If nthreads == 1, it
/// guarantees that it will not launch any new threads.
///
/// Works on all pixel data types.
///
/// Return true on success, false on error (with an appropriate error
/// message set in dst).
bool OIIO_API fill (ImageBuf &dst, const float *values,
                    ROI roi=ROI::All(), int nthreads=0);



/// Fill a subregion of the volume with a checkerboard with origin
/// (xoffset,yoffset,zoffset) and that alternates between color1[] and
/// color2[] every width pixels in x, every height pixels in y, and
/// every depth pixels in z.  The pattern is definied in abstract "image
/// space" independently of the pixel data window of dst or the ROI.
///
/// Only the pixels (and channels) in dst that are specified by roi will
/// be altered; the default roi is to alter all the pixels in dst.
///
/// If dst is uninitialized, it will be resized to be a float ImageBuf
/// large enough to hold the region specified by roi.  It is an error
/// to pass both an uninitialied dst and an undefined roi.
///
/// The nthreads parameter specifies how many threads (potentially) may
/// be used, but it's not a guarantee.  If nthreads == 0, it will use
/// the global OIIO attribute "nthreads".  If nthreads == 1, it
/// guarantees that it will not launch any new threads.
///
/// Works on all pixel data types.
///
/// Return true on success, false on error (with an appropriate error
/// message set in dst).
bool OIIO_API checker (ImageBuf &dst, int width, int height, int depth,
                       const float *color1, const float *color2,
                       int xoffset=0, int yoffset=0, int zoffset=0,
                       ROI roi=ROI::All(), int nthreads=0);



/// Generic channel shuffling -- copy src to dst, but with channels in
/// the order channelorder[0..nchannels-1].  Does not support in-place
/// operation.  For any channel in which channelorder[i] < 0, it will
/// just make dst channel i a constant color -- set to channelvalues[i]
/// (if channelvalues != NULL) or 0.0 (if channelvalues == NULL).
<<<<<<< HEAD
//
/// If channelorder is NULL, it will be interpreted as
/// {0, 1, ..., nchannels-1} (meaning that it's only renaming channels,
=======
///
/// If channelorder is NULL, it will be interpreted as
/// {0, 1, ..., nchannels-1}, meaning that it's only renaming channels,
>>>>>>> 26c70afd
/// not reordering them.
///
/// If newchannelnames is not NULL, it points to an array of new channel
/// names.  Channels for which newchannelnames[i] is the empty string (or
/// all channels, if newchannelnames == NULL) will be named as follows:
/// If shuffle_channel_names is false, the resulting dst image will have
/// default channel names in the usual order ("R", "G", etc.), but if
/// shuffle_channel_names is true, the names will be taken from the
/// corresponding channels of the source image -- be careful with this,
/// shuffling both channel ordering and their names could result in no
/// semantic change at all, if you catch the drift.
///
/// N.B. If you are merely interested in extending the number of channels
/// or truncating channels at the end (but leaving the other channels
/// intact), then you should call this as:
///    channels (dst, src, nchannels, NULL, NULL, NULL, true);
bool OIIO_API channels (ImageBuf &dst, const ImageBuf &src,
                        int nchannels, const int *channelorder,
                        const float *channelvalues=NULL,
                        const std::string *newchannelnames=NULL,
                        bool shuffle_channel_names=false);

<<<<<<< HEAD
/// DEPRECATED -- for back-compatibility
bool OIIO_API channels (ImageBuf &dst, const ImageBuf &src,
                         int nchannels, const int *channelorder,
                         bool shuffle_channel_names);
=======
>>>>>>> 26c70afd

/// Append the channels of A and B together into dst over the region of
/// interest.  If the region passed is uninitialized (the default), it
/// will be interpreted as being the union of the pixel windows of A and
/// B (and all channels of both images).  If dst is not already
/// initialized, it will be resized to be big enough for the region.
bool OIIO_API channel_append (ImageBuf &dst, const ImageBuf &A,
<<<<<<< HEAD
                              const ImageBuf &B, ROI roi=ROI(),
                              int nthreads=0);


/// Make dst be a cropped copy of src, but with the new pixel data
/// window range [xbegin..xend) x [ybegin..yend).  Source pixel data
/// falling outside this range will not be transferred to dst.  If
/// the new pixel range extends beyond that of the source image, those
/// new pixels will get the color specified by bordercolor[0..nchans-1],
/// or with black/zero values if bordercolor is NULL.
=======
                              const ImageBuf &B, ROI roi=ROI::All(),
                              int nthreads=0);


/// Set dst to the ``flattened'' composite of deep image src.  That is, it
/// converts a deep image to a simple flat image by front-to-back
/// compositing the samples within each pixel.  If src is already a non-
/// deep/flat image, it will just copy pixel values from src to dst. If dst
/// is not already an initialized ImageBuf, it will be sized to match src
/// (but made non-deep).
///
/// 'roi' specifies the region of dst's pixels which will be computed;
/// existing pixels outside this range will not be altered.  If not
/// specified, the default ROI value will be the pixel data window of src.
///
/// The nthreads parameter specifies how many threads (potentially) may
/// be used, but it's not a guarantee.  If nthreads == 0, it will use
/// the global OIIO attribute "nthreads".  If nthreads == 1, it
/// guarantees that it will not launch any new threads.
///
/// Works on all pixel data types.
bool OIIO_API flatten (ImageBuf &dst, const ImageBuf &src,
                       ROI roi = ROI::All(), int nthreads = 0);


/// Reset dst to be the specified region of src.
///
/// The nthreads parameter specifies how many threads (potentially) may
/// be used, but it's not a guarantee.  If nthreads == 0, it will use
/// the global OIIO attribute "nthreads".  If nthreads == 1, it
/// guarantees that it will not launch any new threads.
///
/// Works on all pixel data types.
///
/// Return true on success, false on error (with an appropriate error
/// message set in dst).
>>>>>>> 26c70afd
bool OIIO_API crop (ImageBuf &dst, const ImageBuf &src,
                    ROI roi = ROI::All(), int nthreads = 0);


/// Copy into dst, beginning at (xbegin,ybegin,zbegin), the pixels of
<<<<<<< HEAD
/// src described by srcroi.  If srcroi is ROI(), the entirety of src
/// will be used.  It will copy into channels [chbegin...], as many
/// channels as are described by srcroi.
bool OIIO_API paste (ImageBuf &dst, int xbegin, int ybegin,
                     int zbegin, int chbegin,
                     const ImageBuf &src, ROI srcroi=ROI());

=======
/// src described by srcroi.  If srcroi is ROI::All(), the entirety of src
/// will be used.  It will copy into channels [chbegin...], as many
/// channels as are described by srcroi.
///
/// The nthreads parameter specifies how many threads (potentially) may
/// be used, but it's not a guarantee.  If nthreads == 0, it will use
/// the global OIIO attribute "nthreads".  If nthreads == 1, it
/// guarantees that it will not launch any new threads.
///
/// Works on all pixel data types.
///
/// Return true on success, false on error (with an appropriate error
/// message set in dst).
bool OIIO_API paste (ImageBuf &dst, int xbegin, int ybegin,
                     int zbegin, int chbegin,
                     const ImageBuf &src, ROI srcroi=ROI::All(),
                     int nthreads = 0);
>>>>>>> 26c70afd


/// Copy a subregion of src to the corresponding pixels of dst,
/// but with the scanlines exchanged vertically.
///
/// Only the pixels (and channels) in dst that are specified by roi will
/// be altered; the default roi is to alter all the pixels in dst.
/// If dst is uninitialized, it will be resized to be a float ImageBuf
/// large enough to hold the region specified by roi.  It is an error
/// to pass both an uninitialied dst and an undefined roi.
///
/// The nthreads parameter specifies how many threads (potentially) may
/// be used, but it's not a guarantee.  If nthreads == 0, it will use
/// the global OIIO attribute "nthreads".  If nthreads == 1, it
/// guarantees that it will not launch any new threads.
///
/// Works on all pixel data types.
///
/// Return true on success, false on error (with an appropriate error
/// message set in dst).
bool OIIO_API flip (ImageBuf &dst, const ImageBuf &src,
                    ROI roi=ROI::All(), int nthreads=0);

/// Copy a subregion of src to the corresponding pixels of dst,
/// but with the columns exchanged horizontally.
///
/// Only the pixels (and channels) in dst that are specified by roi will
/// be altered; the default roi is to alter all the pixels in dst.
/// If dst is uninitialized, it will be resized to be a float ImageBuf
/// large enough to hold the region specified by roi.  It is an error
/// to pass both an uninitialied dst and an undefined roi.
///
/// The nthreads parameter specifies how many threads (potentially) may
/// be used, but it's not a guarantee.  If nthreads == 0, it will use
/// the global OIIO attribute "nthreads".  If nthreads == 1, it
/// guarantees that it will not launch any new threads.
///
/// Works on all pixel data types.
///
/// Return true on success, false on error (with an appropriate error
/// message set in dst).
bool OIIO_API flop (ImageBuf &dst, const ImageBuf &src,
                    ROI roi=ROI::All(), int nthreads=0);

/// Copy a subregion of src to the corresponding pixels of dst, but with
/// both the rows exchanged vertically and the columns exchanged
/// horizontally (this is equivalent to a 180 degree rotation).
///
/// Only the pixels (and channels) in dst that are specified by roi will
/// be altered; the default roi is to alter all the pixels in dst.
/// If dst is uninitialized, it will be resized to be a float ImageBuf
/// large enough to hold the region specified by roi.  It is an error
/// to pass both an uninitialied dst and an undefined roi.
///
/// The nthreads parameter specifies how many threads (potentially) may
/// be used, but it's not a guarantee.  If nthreads == 0, it will use
/// the global OIIO attribute "nthreads".  If nthreads == 1, it
/// guarantees that it will not launch any new threads.
///
/// Works on all pixel data types.
///
/// Return true on success, false on error (with an appropriate error
/// message set in dst).
bool OIIO_API flipflop (ImageBuf &dst, const ImageBuf &src,
                        ROI roi=ROI::All(), int nthreads=0);

/// Copy a subregion of src to the corresponding transposed (x<->y)
/// pixels of dst.  In other words, for all (x,y) within the ROI, set
/// dst[y,x] = src[x,y].
///
/// Only the pixels (and channels) of src that are specified by roi will
/// be copied to dst; the default roi is to alter all the pixels in dst.
/// If dst is uninitialized, it will be resized to be an ImageBuf large
/// enough to hold the region specified by the transposed roi.  It is an
/// error to pass both an uninitialied dst and an undefined roi.
///
/// The nthreads parameter specifies how many threads (potentially) may
/// be used, but it's not a guarantee.  If nthreads == 0, it will use
/// the global OIIO attribute "nthreads".  If nthreads == 1, it
/// guarantees that it will not launch any new threads.
///
/// Works on all pixel data types.
///
/// Return true on success, false on error (with an appropriate error
/// message set in dst).
bool OIIO_API transpose (ImageBuf &dst, const ImageBuf &src,
                         ROI roi=ROI::All(), int nthreads=0);


/// Copy a subregion of src to the pixels of dst, but circularly
/// shifting by the given amount.  To clarify, the circular shift
/// of [0,1,2,3,4,5] by +2 is [4,5,0,1,2,3].
///
/// Only the pixels (and channels) of src that are specified by roi will
/// be copied to dst; the default roi is to alter all the pixels in dst.
/// If dst is uninitialized, it will be resized to be an ImageBuf large
/// enough to hold the region specified by the transposed roi.  It is an
/// error to pass both an uninitialied dst and an undefined roi.
///
/// The nthreads parameter specifies how many threads (potentially) may
/// be used, but it's not a guarantee.  If nthreads == 0, it will use
/// the global OIIO attribute "nthreads".  If nthreads == 1, it
/// guarantees that it will not launch any new threads.
///
/// Works on all pixel data types.
///
/// Return true on success, false on error (with an appropriate error
/// message set in dst).
bool OIIO_API circular_shift (ImageBuf &dst, const ImageBuf &src,
                              int xshift, int yshift, int zshift=0,
                              ROI roi=ROI::All(), int nthreads=0);


/// Copy pixels from src to dst (within the ROI), clamping the values
/// as follows:
/// min[0..nchans-1] specifies the minimum clamp value for each channel
/// (if min is NULL, no minimum clamping is performed).
/// max[0..nchans-1] specifies the maximum clamp value for each channel
/// (if max is NULL, no maximum clamping is performed).
/// If clampalpha01 is true, then additionally any alpha channel is
/// clamped to the 0-1 range.
///
/// The nthreads parameter specifies how many threads (potentially) may
/// be used, but it's not a guarantee.  If nthreads == 0, it will use
/// the global OIIO attribute "nthreads".  If nthreads == 1, it
/// guarantees that it will not launch any new threads.
///
/// Works on all pixel data types.
///
/// Return true on success, false on error (with an appropriate error
/// message set in dst).
bool OIIO_API clamp (ImageBuf &dst, const ImageBuf &src,
                     const float *min=NULL, const float *max=NULL,
                     bool clampalpha01 = false,
                     ROI roi = ROI::All(), int nthreads = 0);

/// Copy pixels from src to dst (within the ROI), clamping the values of
/// as follows:
/// All channels are clamped to [min,max].
/// If clampalpha01 is true, then additionally any alpha channel is
/// clamped to the 0-1 range.
///
/// The nthreads parameter specifies how many threads (potentially) may
/// be used, but it's not a guarantee.  If nthreads == 0, it will use
/// the global OIIO attribute "nthreads".  If nthreads == 1, it
/// guarantees that it will not launch any new threads.
///
/// Works on all pixel data types.
///
/// Return true on success, false on error (with an appropriate error
/// message set in dst).
bool OIIO_API clamp (ImageBuf &dst, const ImageBuf &src,
                     float min=-std::numeric_limits<float>::max(),
                     float max=std::numeric_limits<float>::max(),
                     bool clampalpha01 = false,
                     ROI roi = ROI::All(), int nthreads = 0);

/// DEPRECATED (1.3) in-place version
bool OIIO_API clamp (ImageBuf &dst, 
                     const float *min=NULL, const float *max=NULL,
                     bool clampalpha01 = false,
                     ROI roi = ROI::All(), int nthreads = 0);

/// DEPRECATED (1.3) in-place version
bool OIIO_API clamp (ImageBuf &dst, 
                     float min=-std::numeric_limits<float>::max(),
                     float max=std::numeric_limits<float>::max(),
                     bool clampalpha01 = false,
                     ROI roi = ROI::All(), int nthreads = 0);

/// For all pixels within the designated region, set dst = A + B.
/// All three images must have the same number of channels.
///
/// If roi is not initialized, it will be set to the union of the pixel
/// regions of A and B.  If dst is not initialized, it will be sized
/// based on roi.
///
/// The nthreads parameter specifies how many threads (potentially) may
/// be used, but it's not a guarantee.  If nthreads == 0, it will use
/// the global OIIO attribute "nthreads".  If nthreads == 1, it
/// guarantees that it will not launch any new threads.
///
/// Works only for pixel types float, half, uint8, uint16.
/// It is permitted for dst and A to be the same image.
///
/// Return true on success, false on error (with an appropriate error
/// message set in dst).
bool OIIO_API add (ImageBuf &dst, const ImageBuf &A, const ImageBuf &B,
                   ROI roi=ROI::All(), int nthreads=0);

/// For all pixels and channels of dst within the designated region, set 
/// dst = A + B.  (B must point to nchannels floats.)
///
/// If roi is not initialized, it will be set to the pixel region of A.
/// If dst is not initialized, it will be sized based on roi.
///
/// The nthreads parameter specifies how many threads (potentially) may
/// be used, but it's not a guarantee.  If nthreads == 0, it will use
/// the global OIIO attribute "nthreads".  If nthreads == 1, it
/// guarantees that it will not launch any new threads.
///
/// Works for all pixel types. It is permitted for dst and A to be the
/// same image.
///
/// Return true on success, false on error (with an appropriate error
/// message set in dst).
bool OIIO_API add (ImageBuf &dst, const ImageBuf &A, const float *B,
                   ROI roi=ROI::All(), int nthreads=0);

/// For all pixels and channels of dst within the designated region, set 
/// dst = A + B.  (B is a single float that is added to all channels.)
///
/// If roi is not initialized, it will be set to the pixel region of A.
/// If dst is not initialized, it will be sized based on roi.
///
/// The nthreads parameter specifies how many threads (potentially) may
/// be used, but it's not a guarantee.  If nthreads == 0, it will use
/// the global OIIO attribute "nthreads".  If nthreads == 1, it
/// guarantees that it will not launch any new threads.
///
/// Works for all pixel types. It is permitted for dst and A to be the
/// same image.
///
/// Return true on success, false on error (with an appropriate error
/// message set in dst).
bool OIIO_API add (ImageBuf &dst, const ImageBuf &A, float B,
                   ROI roi=ROI::All(), int nthreads=0);

/// DEPRECATED as of 1.3 -- in-place add
bool OIIO_API add (ImageBuf &dst, float val,
                   ROI roi=ROI::All(), int nthreads=0);
/// DEPRECATED as of 1.3 -- in-place add
bool OIIO_API add (ImageBuf &dst, const float *val,
                   ROI roi=ROI::All(), int nthreads=0);

<<<<<<< HEAD
/// For all pixels of R within region roi (defaulting to all the defined
/// pixels in R), multiply their value by 'val'.  Use the given number
/// of threads.
bool OIIO_API mul (ImageBuf &R, float val, ROI roi=ROI(), int threads=0);

/// For all pixels of R within region roi (defaulting to all the defined
/// pixels in R), multiply their value by val[0..nchans-1]. Use the
/// given number of threads.
bool OIIO_API mul (ImageBuf &R, const float *val, ROI roi=ROI(), int threads=0);



/// Apply a color transform to the pixel values
=======

/// For all pixels within the designated ROI, compute dst = A - B.
/// All three images must have the same number of channels.
///
/// If roi is not initialized, it will be set to the union of the pixel
/// regions of A and B.  If dst is not initialized, it will be sized
/// based on roi.
///
/// The nthreads parameter specifies how many threads (potentially) may
/// be used, but it's not a guarantee.  If nthreads == 0, it will use
/// the global OIIO attribute "nthreads".  If nthreads == 1, it
/// guarantees that it will not launch any new threads.
///
/// Works only for pixel types float, half, uint8, uint16.
/// It is permitted for dst and A to be the same image.
///
/// Return true on success, false on error (with an appropriate error
/// message set in dst).
bool OIIO_API sub (ImageBuf &dst, const ImageBuf &A, const ImageBuf &B,
                   ROI roi=ROI::All(), int nthreads=0);

/// For all pixels and channels of dst within the designated region, set 
/// dst = A - B.  (B must point to nchannels floats.)
///
/// If roi is not initialized, it will be set to the pixel region of A.
/// If dst is not initialized, it will be sized based on roi.
>>>>>>> 26c70afd
///
/// The nthreads parameter specifies how many threads (potentially) may
/// be used, but it's not a guarantee.  If nthreads == 0, it will use
/// the global OIIO attribute "nthreads".  If nthreads == 1, it
/// guarantees that it will not launch any new threads.
///
/// Works for all pixel types. It is permitted for dst and A to be the
/// same image.
///
/// Return true on success, false on error (with an appropriate error
/// message set in dst).
bool OIIO_API sub (ImageBuf &dst, const ImageBuf &A, const float *B,
                   ROI roi=ROI::All(), int nthreads=0);

/// For all pixels and channels of dst within the designated region, set 
/// dst = A - B.  (B is a single float that is added to all channels.)
///
/// If roi is not initialized, it will be set to the pixel region of A.
/// If dst is not initialized, it will be sized based on roi.
///
/// The nthreads parameter specifies how many threads (potentially) may
/// be used, but it's not a guarantee.  If nthreads == 0, it will use
/// the global OIIO attribute "nthreads".  If nthreads == 1, it
/// guarantees that it will not launch any new threads.
///
/// Works for all pixel types. It is permitted for dst and A to be the
/// same image.
///
/// Return true on success, false on error (with an appropriate error
/// message set in dst).
bool OIIO_API sub (ImageBuf &dst, const ImageBuf &A, float B,
                   ROI roi=ROI::All(), int nthreads=0);


/// For all pixels within the designated ROI, compute dst = A * B.
/// All three images must have the same number of channels.
///
/// If roi is not initialized, it will be set to the union of the pixel
/// regions of A and B.  If dst is not initialized, it will be sized
/// based on roi.
///
/// The nthreads parameter specifies how many threads (potentially) may
/// be used, but it's not a guarantee.  If nthreads == 0, it will use
/// the global OIIO attribute "nthreads".  If nthreads == 1, it
/// guarantees that it will not launch any new threads.
///
/// Works only for pixel types float, half, uint8, uint16.
///
/// Return true on success, false on error (with an appropriate error
/// message set in dst).
bool OIIO_API mul (ImageBuf &dst, const ImageBuf &A, const ImageBuf &B,
                   ROI roi=ROI::All(), int nthreads=0);


/// For all pixels and channels of dst within region roi (defaulting to
/// all the defined pixels of R), set R = A * B.
///
/// The nthreads parameter specifies how many threads (potentially) may
/// be used, but it's not a guarantee.  If nthreads == 0, it will use
/// the global OIIO attribute "nthreads".  If nthreads == 1, it
/// guarantees that it will not launch any new threads.
///
/// Works for all pixel types.  It is permissible for dst and A to be
/// the same image.
///
/// Return true on success, false on error (with an appropriate error
/// message set in dst).
bool OIIO_API mul (ImageBuf &dst, const ImageBuf &A, float B,
                   ROI roi=ROI::All(), int nthreads=0);

/// DEPRECATED in-place version. (1.3)
bool OIIO_API mul (ImageBuf &dst, float val,
                   ROI roi=ROI::All(), int nthreads=0);

/// For all pixels and channels of dst within region roi (defaulting to
/// all the defined pixels of R), set R = A * B.
///
/// The nthreads parameter specifies how many threads (potentially) may
/// be used, but it's not a guarantee.  If nthreads == 0, it will use
/// the global OIIO attribute "nthreads".  If nthreads == 1, it
/// guarantees that it will not launch any new threads.
///
/// Works for all pixel types.
///
/// Return true on success, false on error (with an appropriate error
/// message set in dst).
bool OIIO_API mul (ImageBuf &dst, const ImageBuf &A, const float *B,
                   ROI roi=ROI::All(), int nthreads=0);

/// DEPRECATED in-place version. (1.3)
bool OIIO_API mul (ImageBuf &dst, const float *val,
                   ROI roi=ROI::All(), int nthreads=0);


/// Converts a multi-channel image into a 1-channel image via a weighted
/// sum of channels.  For each pixel of src within the designated ROI
/// (defaulting to all of src, if not defined), sum the channels
/// designated by roi and store the result in channel 0 of dst.  If
/// weights is not NULL, weight[i] will provide a per-channel weight
/// (rather than defaulting to 1.0 for each channel).
///
/// The nthreads parameter specifies how many threads (potentially) may
/// be used, but it's not a guarantee.  If nthreads == 0, it will use
/// the global OIIO attribute "nthreads".  If nthreads == 1, it
/// guarantees that it will not launch any new threads.
///
/// Works for all pixel types.
///
/// Return true on success, false on error (with an appropriate error
/// message set in dst).
bool OIIO_API channel_sum (ImageBuf &dst, const ImageBuf &src,
                           const float *weights=NULL, ROI roi=ROI::All(),
                           int nthreads=0);

/// For all pixels and color channels within region roi (defaulting to all
/// the defined pixels of dst), copy pixels from src to dst, rescaling their
/// range with a logarithmic transformation. Alpha and z channels are not
/// transformed.  If dst is not already defined and allocated, it will be
/// sized based on src and roi.
///
/// If useluma is true, the luma of channels [roi.chbegin..roi.chbegin+2]
/// (presumed to be R, G, and B) are used to compute a single scale
/// factor for all color channels, rather than scaling all channels
/// individually (which could result in a color shift).
///
/// Some image operations (such as resizing with a "good" filter that
/// contains negative lobes) can have objectionable artifacts when applied
/// to images with very high-contrast regions involving extra bright pixels
/// (such as highlights in HDR captured or rendered images).  By compressing
/// the range pixel values, then performing the operation, then expanding
/// the range of the result again, the result can be much more pleasing
/// (even if not exactly correct).
///
/// The nthreads parameter specifies how many threads (potentially) may
/// be used, but it's not a guarantee.  If nthreads == 0, it will use
/// the global OIIO attribute "nthreads".  If nthreads == 1, it
/// guarantees that it will not launch any new threads.
///
/// Return true on success, false on error (with an appropriate error
/// message set in dst).
bool OIIO_API rangecompress (ImageBuf &dst, const ImageBuf &src,
                             bool useluma = false,
                             ROI roi = ROI::All(), int nthreads=0);

/// rangeexpand is the opposite operation of rangecompress -- rescales
/// the logarithmic color channel values back to a linear response.
bool OIIO_API rangeexpand (ImageBuf &dst, const ImageBuf &src,
                           bool useluma = false,
                           ROI roi = ROI::All(), int nthreads=0);

/// DEPRECATED in-place version (1.3)
bool OIIO_API rangecompress (ImageBuf &dst, bool useluma = false,
                             ROI roi = ROI::All(), int nthreads=0);

/// DEPRECATED in-place version (1.3)
bool OIIO_API rangeexpand (ImageBuf &dst, bool useluma = false,
                           ROI roi = ROI::All(), int nthreads=0);


/// Copy pixels within the ROI from src to dst, applying a color transform.
///
/// If dst is not yet initialized, it will be allocated to the same
/// size as specified by roi.  If roi is not defined it will be all
/// of dst, if dst is defined, or all of src, if dst is not yet defined.
///
/// In-place operations (dst == src) are supported.
///
/// If unpremult is true, unpremultiply before color conversion, then
/// premultiply after the color conversion.  You may want to use this
/// flag if your image contains an alpha channel.
///
/// Works with all data types.
///
/// Return true on success, false on error (with an appropriate error
/// message set in dst).
bool OIIO_API colorconvert (ImageBuf &dst, const ImageBuf &src,
                            const char *from, const char *to,
                            bool unpremult=false,
                            ROI roi=ROI::All(), int nthreads=0);

/// Copy pixels within the ROI from src to dst, applying an OpenColorIO
/// "look" transform.
///
/// If dst is not yet initialized, it will be allocated to the same
/// size as specified by roi.  If roi is not defined it will be all
/// of dst, if dst is defined, or all of src, if dst is not yet defined.
///
/// In-place operations (dst == src) are supported.
///
/// If unpremult is true, unpremultiply before color conversion, then
/// premultiply after the color conversion.  You may want to use this
/// flag if your image contains an alpha channel.
///
/// Works with all data types.
///
/// Return true on success, false on error (with an appropriate error
/// message set in dst).
bool OIIO_API ociolook (ImageBuf &dst, const ImageBuf &src,
                        const char *looks, const char *from, const char *to,
                        bool unpremult=false, bool inverse=false,
                        const char *key=NULL, const char *value=NULL,
                        ROI roi=ROI::All(), int nthreads=0);

/// Copy pixels within the ROI from src to dst, applying an OpenColorIO
/// "display" transform.  If from or looks are NULL, it will not
/// override the look or source color space (subtly different than
/// passing "", the empty string, which means to use no look or source
/// space).
///
/// If dst is not yet initialized, it will be allocated to the same
/// size as specified by roi.  If roi is not defined it will be all
/// of dst, if dst is defined, or all of src, if dst is not yet defined.
/// In-place operations (dst == src) are supported.
///
/// If unpremult is true, unpremultiply before color conversion, then
/// premultiply after the color conversion.  You may want to use this
/// flag if your image contains an alpha channel.
///
/// Works with all data types.
///
/// Return true on success, false on error (with an appropriate error
/// message set in dst).
bool OIIO_API ociodisplay (ImageBuf &dst, const ImageBuf &src,
                        const char *display, const char *view,
                        const char *from=NULL, const char *looks=NULL,
                        bool unpremult=false,
                        const char *key=NULL, const char *value=NULL,
                        ROI roi=ROI::All(), int nthreads=0);

/// Copy pixels within the ROI from src to dst, applying a color transform.
///
/// If dst is not yet initialized, it will be allocated to the same
/// size as specified by roi.  If roi is not defined it will be all
/// of dst, if dst is defined, or all of src, if dst is not yet defined.
///
/// In-place operations (dst == src) are supported.
///
/// If unpremult is true, unpremultiply before color conversion, then
/// premultiply after the color conversion.  You may want to use this
/// flag if your image contains an alpha channel.
///
/// Works with all data types.
///
/// Return true on success, false on error (with an appropriate error
/// message set in dst).
bool OIIO_API colorconvert (ImageBuf &dst, const ImageBuf &src,
                            const ColorProcessor *processor,
                            bool unpremult,
                            ROI roi=ROI::All(), int nthreads=0);

/// Apply a color transform in-place to just one color:
/// color[0..nchannels-1].  nchannels should either be 3 or 4 (if 4, the
/// last channel is alpha).
///
/// If unpremult is true, unpremultiply before color conversion, then
/// premultiply after the color conversion.  You'll may want to use this
/// flag if your image contains an alpha channel.
bool OIIO_API colorconvert (float *color, int nchannels,
                            const ColorProcessor *processor, bool unpremult);


/// Copy pixels from dst to src, and in the process divide all color
/// channels (those not alpha or z) by the alpha value, to "un-premultiply"
/// them.  This presumes that the image starts of as "associated alpha"
/// a.k.a. "premultipled."  The alterations are restricted to the pixels and
/// channels of the supplied ROI (which defaults to all of src).  Pixels in
/// which the alpha channel is 0 will not be modified (since the operation
/// is undefined in that case).  This is just a copy if there is no
/// identified alpha channel (and a no-op if dst and src are the same
/// image).
///
/// Works with all data types.
///
/// Return true on success, false on error (with an appropriate error
/// message set in dst).
bool OIIO_API unpremult (ImageBuf &dst, const ImageBuf &src,
                         ROI roi = ROI::All(), int nthreads = 0);

/// DEPRECATED (1.3) in-place version
bool OIIO_API unpremult (ImageBuf &dst, ROI roi = ROI::All(), int nthreads = 0);

/// Copy pixels from dst to src, and in the process multiply all color
/// channels (those not alpha or z) by the alpha value, to "-premultiply"
/// them.  This presumes that the image starts off as "unassociated alpha"
/// a.k.a. "non-premultiplied."  The alterations are restricted to the
/// pixels and channels of the supplied ROI (which defaults to all of src).
/// Pixels in which the alpha channel is 0 will not be modified (since the
/// operation is undefined in that case).  This is just a copy if there is
/// no identified alpha channel (and a no-op if dst and src are the same
/// image).
///
/// For all dst pixels and channels within the ROI, divide all color
/// channels (those not alpha or z) by the alpha, to "un-premultiply"
/// them.
///
/// Works with all data types.
///
/// Return true on success, false on error (with an appropriate error
/// message set in dst).
bool OIIO_API premult (ImageBuf &dst, const ImageBuf &src,
                       ROI roi = ROI::All(), int nthreads = 0);

/// DEPRECATED (1.3) in-place version
bool OIIO_API premult (ImageBuf &dst, ROI roi = ROI::All(), int nthreads = 0);



struct OIIO_API PixelStats {
    std::vector<float> min;
    std::vector<float> max;
    std::vector<float> avg;
    std::vector<float> stddev;
    std::vector<imagesize_t> nancount;
    std::vector<imagesize_t> infcount;
    std::vector<imagesize_t> finitecount;
    std::vector<double> sum, sum2;  // for intermediate calculation
};


/// Compute statistics about the ROI of the specified image. Upon success,
/// the returned vectors will have size == src.nchannels().
///
/// The nthreads parameter specifies how many threads (potentially) may
/// be used, but it's not a guarantee.  If nthreads == 0, it will use
/// the global OIIO attribute "nthreads".  If nthreads == 1, it
/// guarantees that it will not launch any new threads.
///
/// Works for all pixel types.
///
/// Return true on success, false on error (with an appropriate error
/// message set in dst).
bool OIIO_API computePixelStats (PixelStats &stats, const ImageBuf &src,
                                 ROI roi=ROI::All(), int nthreads=0);


/// Struct holding all the results computed by ImageBufAlgo::compare().
/// (maxx,maxy,maxz,maxc) gives the pixel coordintes (x,y,z) and color
/// channel of the pixel that differed maximally between the two images.
/// nwarn and nfail are the number of "warnings" and "failures",
/// respectively.
struct CompareResults {
    double meanerror, rms_error, PSNR, maxerror;
    int maxx, maxy, maxz, maxc;
    imagesize_t nwarn, nfail;
};

/// Numerically compare two images.  The difference threshold (for any
/// individual color channel in any pixel) for a "failure" is
/// failthresh, and for a "warning" is warnthresh.  The results are
/// stored in result.  If roi is defined, pixels will be compared for
/// the pixel and channel range that is specified.  If roi is not
/// defined, the comparison will be for all channels, on the union of
/// the defined pixel windows of the two images (for either image,
/// undefined pixels will be assumed to be black).
///
/// The nthreads parameter specifies how many threads (potentially) may
/// be used, but it's not a guarantee.  If nthreads == 0, it will use
/// the global OIIO attribute "nthreads".  If nthreads == 1, it
/// guarantees that it will not launch any new threads.
///
/// Works for all pixel types.
///
/// Return true on success, false on error.
bool OIIO_API compare (const ImageBuf &A, const ImageBuf &B,
                       float failthresh, float warnthresh,
                       CompareResults &result,
                       ROI roi = ROI::All(), int nthreads=0);

/// Compare two images using Hector Yee's perceptual metric, returning
<<<<<<< HEAD
/// the number of pixels that fail the comparison.  The images must be
/// the same size, FLOAT, and in a linear color space.  Only the first
/// three channels are compared.  Free parameters are the ambient
/// luminance in the room and the field of view of the image display;
/// our defaults are probably reasonable guesses for an office
/// environment.
int OIIO_API compare_Yee (const ImageBuf &img0, const ImageBuf &img1,
                           float luminance = 100, float fov = 45);

/// Do all pixels for the entire image have the same channel values?  If
/// color is not NULL, that constant value will be stored in
/// color[0..nchannels-1].
bool OIIO_API isConstantColor (const ImageBuf &src, float *color = NULL);

/// Does the requested channel have a given value over the entire image?
///
bool OIIO_API isConstantChannel (const ImageBuf &src, int channel, float val);

/// Is the image monochrome? (i.e., are all channels the same value?)
/// zero and one channel images always return true
/// (current subimage, and current mipmap level)
bool OIIO_API isMonochrome(const ImageBuf &src);

/// Compute the sha1 byte hash for all the pixels in the image.
/// (current subimage, and current mipmap level)
std::string OIIO_API computePixelHashSHA1(const ImageBuf &src);

/// Compute the sha1 byte hash for all the pixels in the image.
/// (current subimage, and current mipmap level)
std::string OIIO_API computePixelHashSHA1(const ImageBuf &src,
                                           const std::string & extrainfo);
=======
/// the number of pixels that fail the comparison.  Only the first three
/// channels (or first three channels specified by roi) are compared.
/// Free parameters are the ambient luminance in the room and the field
/// of view of the image display; our defaults are probably reasonable
/// guesses for an office environment.  The 'result' structure will
/// store the maxerror, and the maxx, maxy, maxz of the pixel that
/// failed most severely.  (The other fields of the CompareResults
/// are not used for Yee comparison.)
///
/// The nthreads parameter specifies how many threads (potentially) may
/// be used, but it's not a guarantee.  If nthreads == 0, it will use
/// the global OIIO attribute "nthreads".  If nthreads == 1, it
/// guarantees that it will not launch any new threads.
///
/// Works for all pixel types.  But it's basically meaningless if the
/// first three channels aren't RGB in a linear color space that sort
/// of resembles AdobeRGB.
///
/// Return true on success, false on error.
int OIIO_API compare_Yee (const ImageBuf &A, const ImageBuf &B,
                          CompareResults &result,
                          float luminance = 100, float fov = 45,
                          ROI roi = ROI::All(), int nthreads = 0);


/// Do all pixels within the ROI have the same values for channels
/// [roi.chbegin..roi.chend-1]?  If so, return true and store that color
/// in color[chbegin...chend-1] (if color != NULL); otherwise return
/// false.  If roi is not defined (the default), it will be understood
/// to be all of the defined pixels and channels of source.
///
/// The nthreads parameter specifies how many threads (potentially) may
/// be used, but it's not a guarantee.  If nthreads == 0, it will use
/// the global OIIO attribute "nthreads".  If nthreads == 1, it
/// guarantees that it will not launch any new threads.
///
/// Works for all pixel types.
bool OIIO_API isConstantColor (const ImageBuf &src, float *color = NULL,
                               ROI roi = ROI::All(), int nthreads=0);

/// Does the requested channel have a given value over the ROI?  (For
/// this function, the ROI's chbegin/chend are ignored.)  Return true if
/// so, otherwise return false.  If roi is not defined (the default), it
/// will be understood to be all of the defined pixels and channels of
/// source.
///
/// The nthreads parameter specifies how many threads (potentially) may
/// be used, but it's not a guarantee.  If nthreads == 0, it will use
/// the global OIIO attribute "nthreads".  If nthreads == 1, it
/// guarantees that it will not launch any new threads.
///
/// Works for all pixel types.
bool OIIO_API isConstantChannel (const ImageBuf &src, int channel, float val,
                                 ROI roi = ROI::All(), int nthreads = 0);

/// Is the image monochrome within the ROI, i.e., for all pixels within
/// the region, do all channels [roi.chbegin, roi.chend) have the same
/// value?  If roi is not defined (the default), it will be understood
/// to be all of the defined pixels and channels of source.
///
/// The nthreads parameter specifies how many threads (potentially) may
/// be used, but it's not a guarantee.  If nthreads == 0, it will use
/// the global OIIO attribute "nthreads".  If nthreads == 1, it
/// guarantees that it will not launch any new threads.
///
/// Works for all pixel types.
bool OIIO_API isMonochrome (const ImageBuf &src,
                            ROI roi = ROI::All(), int nthreads = 0);

/// Count how many pixels in the ROI match a list of colors.
///
/// The colors to match are in colors[0..nchans-1],
/// colors[nchans..2*nchans-1], and so on, a total of ncolors
/// consecutive colors of nchans each.
///
/// eps[0..nchans-1] are the error tolerances for a match, for each
/// channel.  Setting eps[c] = numeric_limits<float>::max() will
/// effectively make it ignore the channel.  Passing eps == NULL will be
/// interpreted as a tolerance of 0.001 for all channels (requires exact
/// matches for 8 bit images, but allows a wee bit of imprecision for
/// float images.
///
/// The nthreads parameter specifies how many threads (potentially) may
/// be used, but it's not a guarantee.  If nthreads == 0, it will use
/// the global OIIO attribute "nthreads".  If nthreads == 1, it
/// guarantees that it will not launch any new threads.
///
/// Works for all pixel types.
///
/// Upon success, return true and store the number of pixels that
/// matched each color count[..ncolors-1].  If there is an error,
/// returns false and sets an appropriate error message set in src.
bool OIIO_API color_count (const ImageBuf &src,
                           imagesize_t *count,
                           int ncolors, const float *color,
                           const float *eps=NULL,
                           ROI roi=ROI::All(), int nthreads=0);

/// Count how many pixels in the ROI are outside the value range.
/// low[0..nchans-1] and high[0..nchans-1] are the low and high
/// acceptable values for each color channel.
///
/// The number of pixels containing values that fall below the lower
/// bound will be stored in *lowcount, the number of pixels containing
/// values that fall above the upper bound will be stored in *highcount,
/// and the number of pixels for which all channels fell within the
/// bounds will be stored in *inrangecount. Any of these may be NULL,
/// which simply means that the counts need not be collected or stored.
///
/// The nthreads parameter specifies how many threads (potentially) may
/// be used, but it's not a guarantee.  If nthreads == 0, it will use
/// the global OIIO attribute "nthreads".  If nthreads == 1, it
/// guarantees that it will not launch any new threads.
///
/// Works for all pixel types.
///
/// Return true if the operation can be performed, false if there is
/// some sort of error (and sets an appropriate error message in src).
bool OIIO_API color_range_check (const ImageBuf &src,
                                 imagesize_t *lowcount,
                                 imagesize_t *highcount,
                                 imagesize_t *inrangecount,
                                 const float *low, const float *high,
                                 ROI roi=ROI::All(), int nthreads=0);

/// Find the minimal rectangular region within roi (which defaults to
/// the entire pixel data window of src) that consists of nonzero pixel
/// values.  In other words, gives the region that is a "shrink-wraps"
/// of src to exclude black border pixels.  Note that if the entire
/// image was black, the ROI returned will contain no pixels.
///
/// The nthreads parameter specifies how many threads (potentially) may
/// be used, but it's not a guarantee.  If nthreads == 0, it will use
/// the global OIIO attribute "nthreads".  If nthreads == 1, it
/// guarantees that it will not launch any new threads.
///
/// Works for all pixel types.
OIIO_API ROI nonzero_region (const ImageBuf &src,
                             ROI roi=ROI::All(), int nthreads=0);

/// Compute the SHA-1 byte hash for all the pixels in the specifed
/// region of the image.  If blocksize > 0, the function will compute
/// separate SHA-1 hashes of each 'blocksize' batch of scanlines, then
/// return a hash of the individual hashes.  This is just as strong a
/// hash, but will NOT match a single hash of the entire image
/// (blocksize==0).  But by breaking up the hash into independent
/// blocks, we can parallelize across multiple threads, given by
/// nthreads (if nthreads is 0, it will use the global OIIO thread
/// count).  The 'extrainfo' provides additional text that will be
/// incorporated into the hash.
std::string OIIO_API computePixelHashSHA1 (const ImageBuf &src,
                                           const std::string &extrainfo = "",
                                           ROI roi = ROI::All(),
                                           int blocksize = 0, int nthreads=0);
>>>>>>> 26c70afd



/// Set dst, over the region of interest, to be a resized version of the
/// corresponding portion of src (mapping such that the "full" image
/// window of each correspond to each other, regardless of resolution).
///
<<<<<<< HEAD
/// The caller may explicitly pass a reconstruction filter, or resize()
/// will choose a reasonable default if NULL is passed.  If a filter is
/// supplied, it will be used to weight the src pixels falling
/// underneath it for each dst pixel; the filter's size is expressed in
/// pixel units of the dst image.  If no filter is supplied, a default
/// medium-quality (triangle) filter will be used.
=======
/// The filter is used to weight the src pixels falling underneath it for
/// each dst pixel.  The caller may specify a reconstruction filter by name
/// and width (expressed  in pixels unts of the dst image), or resize() will
/// choose a reasonable default high-quality default filter (blackman-harris
/// when upsizing, lanczos3 when downsizing) if the empty string is passed
/// or if filterwidth is 0.
>>>>>>> 26c70afd
///
/// The nthreads parameter specifies how many threads (potentially) may
/// be used, but it's not a guarantee.  If nthreads == 0, it will use
/// the global OIIO attribute "nthreads".  If nthreads == 1, it
/// guarantees that it will not launch any new threads.
///
/// Works on all pixel data types.
///
/// Return true on success, false on error (with an appropriate error
/// message set in dst).
bool OIIO_API resize (ImageBuf &dst, const ImageBuf &src,
<<<<<<< HEAD
                      Filter2D *filter=NULL,
                      ROI roi = ROI(), int nthreads = 0);

/// DEPRECATED as of 1.2
=======
                      const std::string &filtername = "",
                      float filterwidth = 0.0f,
                      ROI roi = ROI::All(), int nthreads = 0);

/// Set dst, over the region of interest, to be a resized version of the
/// corresponding portion of src (mapping such that the "full" image
/// window of each correspond to each other, regardless of resolution).
///
/// The caller may explicitly pass a reconstruction filter, or resize()
/// will choose a reasonable default if NULL is passed.  The filter is
/// used to weight the src pixels falling underneath it for each dst
/// pixel; the filter's size is expressed in pixel units of the dst
/// image.  If no filter is supplied, a default medium-quality
/// (triangle) filter will be used.
///
/// The nthreads parameter specifies how many threads (potentially) may
/// be used, but it's not a guarantee.  If nthreads == 0, it will use
/// the global OIIO attribute "nthreads".  If nthreads == 1, it
/// guarantees that it will not launch any new threads.
///
/// Works on all pixel data types.
///
/// Return true on success, false on error (with an appropriate error
/// message set in dst).
>>>>>>> 26c70afd
bool OIIO_API resize (ImageBuf &dst, const ImageBuf &src,
                      Filter2D *filter,
                      ROI roi = ROI::All(), int nthreads = 0);


/// Set dst, over the region of interest, to be a resampled version of the
/// corresponding portion of src (mapping such that the "full" image
/// window of each correspond to each other, regardless of resolution).
///
/// Unlike ImageBufAlgo::resize(), resample does not take a filter; it
/// just samples either with a bilinear interpolation (if interpolate is
/// true, the default) or uses the single "closest" pixel (if
/// interpolate is false).  This makes it a lot faster than a proper
/// resize(), though obviously with lower quality (aliasing when
/// downsizing, pixel replication when upsizing).
///
/// The nthreads parameter specifies how many threads (potentially) may
/// be used, but it's not a guarantee.  If nthreads == 0, it will use
/// the global OIIO attribute "nthreads".  If nthreads == 1, it
/// guarantees that it will not launch any new threads.
///
/// Works on all pixel data types.
///
/// Return true on success, false on error (with an appropriate error
/// message set in dst).
bool OIIO_API resample (ImageBuf &dst, const ImageBuf &src,
                        bool interpolate = true,
                        ROI roi = ROI::All(), int nthreads = 0);

/// Replace the given ROI of dst with the convolution of src and
/// a kernel.  If roi is not defined, it defaults to the full size
/// of dst (or src, if dst was uninitialized).  If dst is uninitialized,
/// it will be allocated to be the size specified by roi.  If 
/// normalized is true, the kernel will be normalized for the 
/// convolution, otherwise the original values will be used.
///
/// The nthreads parameter specifies how many threads (potentially) may
/// be used, but it's not a guarantee.  If nthreads == 0, it will use
/// the global OIIO attribute "nthreads".  If nthreads == 1, it
/// guarantees that it will not launch any new threads.
///
/// Works on any pixel data type for dst and src, but kernel MUST be
/// a float image.
///
/// Return true on success, false on error (with an appropriate error
/// message set in dst).
bool OIIO_API convolve (ImageBuf &dst, const ImageBuf &src,
                        const ImageBuf &kernel, bool normalize = true,
                        ROI roi = ROI::All(), int nthreads = 0);

/// Initialize dst to be a 1-channel FLOAT image of the named kernel.
/// The size of the dst image will be big enough to contain the kernel
/// given its size (width x height) and rounded up to odd resolution so
/// that the center of the kernel can be at the center of the middle
/// pixel.  The kernel image will be offset so that its center is at the
/// (0,0) coordinate.  If normalize is true, the values will be
/// normalized so that they sum to 1.0.
///
/// If depth > 1, a volumetric kernel will be created.  Use with caution!
///
/// Kernel names can be: "gaussian", "sharp-gaussian", "box",
/// "triangle", "blackman-harris", "mitchell", "b-spline", "catmull-rom",
/// "lanczos3", "disk", "binomial."
/// 
/// Note that "catmull-rom" and "lanczos3" are fixed-size kernels that
/// don't scale with the width, and are therefore probably less useful
/// in most cases.
/// 
bool OIIO_API make_kernel (ImageBuf &dst, const char *name,
                           float width, float height, float depth = 1.0f,
                           bool normalize = true);

/// Replace the given ROI of dst with a sharpened version of the
/// corresponding region of src using the ``unsharp mask'' technique.
/// Unsharp masking basically works by first blurring the image (low
/// pass filter), subtracting this from the original image, then
/// adding the residual back to the original to emphasize the edges.
/// Roughly speaking,
///      dst = src + contrast * thresh(src - blur(src))
///
/// The specific blur can be selected by kernel name and width.  The
/// contrast is a multiplier on the overall sharpening effect.  The
/// thresholding step causes all differences less than 'threshold' to be
/// squashed to zero, which can be useful for suppressing sharpening of
/// low-contrast details (like noise) but allow sharpening of
/// higher-contrast edges.
///
/// If roi is not defined, it defaults to the full size of dst (or src,
/// if dst was undefined).  If dst is uninitialized, it will be
/// allocated to be the size specified by roi.
///
/// The nthreads parameter specifies how many threads (potentially) may
/// be used, but it's not a guarantee.  If nthreads == 0, it will use
/// the global OIIO attribute "nthreads".  If nthreads == 1, it
/// guarantees that it will not launch any new threads.
///
/// Works on all pixel data types.
///
/// Return true on success, false on error (with an appropriate error
/// message set in dst).
bool OIIO_API unsharp_mask (ImageBuf &dst, const ImageBuf &src,
                            const char *kernel="gaussian", float width = 3.0f,
                            float contrast = 1.0f, float threshold = 0.0f,
                            ROI roi = ROI::All(), int nthreads = 0);


/// Take the discrete Fourier transform (DFT) of the section of src
/// denoted by roi, store it in dst.  If roi is not defined, it will be
/// all of src's pixels.  Only one channel of src may be FFT'd at a
/// time, so it will be the first channel described by roi (or, again,
/// channel 0 if roi is undefined).  If not already in the correct
/// format, dst will be re-allocated to be a 2-channel float buffer of
/// size width x height, with channel 0 being the "real" part and
/// channel 1 being the the "imaginary" part.  The values returned are
/// actually the unitary DFT, meaning that it is scaled by 1/sqrt(npixels).
///
/// The nthreads parameter specifies how many threads (potentially) may
/// be used, but it's not a guarantee.  If nthreads == 0, it will use
/// the global OIIO attribute "nthreads".  If nthreads == 1, it
/// guarantees that it will not launch any new threads.
///
/// Works on all pixel data type for src; dst will always be reallocated 
/// as FLOAT.
///
/// Return true on success, false on error (with an appropriate error
/// message set in dst).
bool OIIO_API fft (ImageBuf &dst, const ImageBuf &src,
                   ROI roi = ROI::All(), int nthreads = 0);

/// Take the inverse discrete Fourier transform of the section of src
/// denoted by roi, store it in dst.  If roi is not defined, it will be
/// all of src's pixels.
///
/// Src MUST be a 2-channel float image, and is assumed to be a complex
/// frequency-domain signal with the "real" component in channel 0 and
/// the "imaginary" component in channel 1.  Dst will end up being a
/// float image of one channel (the real component is kept, the
/// imaginary component of the spatial-domain will be discarded).
/// Just as with fft(), the ifft() function is dealing with the unitary
/// DFT, so it is scaled by 1/sqrt(npixels).
///
/// The nthreads parameter specifies how many threads (potentially) may
/// be used, but it's not a guarantee.  If nthreads == 0, it will use
/// the global OIIO attribute "nthreads".  If nthreads == 1, it
/// guarantees that it will not launch any new threads.
///
/// Return true on success, false on error (with an appropriate error
/// message set in dst).
bool OIIO_API ifft (ImageBuf &dst, const ImageBuf &src,
                    ROI roi = ROI::All(), int nthreads = 0);


enum OIIO_API NonFiniteFixMode
{
    NONFINITE_NONE = 0,     ///< Do nothing
    NONFINITE_BLACK = 1,    ///< Replace nonfinite pixels with black
    NONFINITE_BOX3 = 2,     ///< Replace nonfinite pixels with 3x3 finite average
};

/// Copy the values of src (within the ROI) to dst, while repairing  any
/// non-finite (NaN/Inf) pixels. If pixelsFound is not NULL, store in it the
/// number of pixels that contained non-finite value.  It is permissible
/// to operate in-place (with src and dst referring to the same image).
///
/// How the non-finite values are repaired is specified by one of the
/// following modes:
///   NONFINITE_NONE   do not alter the pixels (but do count the number
///                       of nonfinite pixels in *pixelsFixed, if non-NULL).
///   NONFINITE_BLACK  change non-finite values to 0.
///   NONFINITE_BOX3   replace non-finite values by the average of any
///                       finite pixels within a 3x3 window.
///
/// The nthreads parameter specifies how many threads (potentially) may
/// be used, but it's not a guarantee.  If nthreads == 0, it will use
/// the global OIIO attribute "nthreads".  If nthreads == 1, it
/// guarantees that it will not launch any new threads.
///
/// Works on all pixel data types, though it's just a copy for images with
/// pixel data types that cannot represent NaN or Inf values.
///
/// Return true on success, false on error (with an appropriate error
/// message set in dst).
bool OIIO_API fixNonFinite (ImageBuf &dst, const ImageBuf &src,
                            NonFiniteFixMode mode=NONFINITE_BOX3,
                            int *pixelsFixed = NULL,
                            ROI roi = ROI::All(), int nthreads = 0);

/// DEPRECATED (1.3) in-place version
bool OIIO_API fixNonFinite (ImageBuf &dst, NonFiniteFixMode mode=NONFINITE_BOX3,
                            int *pixelsFixed = NULL,
                            ROI roi = ROI::All(), int nthreads = 0);


/// Fill the holes using a push-pull technique.  The src image must have
/// an alpha channel.  The dst image will end up with a copy of src, but
/// will have an alpha of 1.0 everywhere, and any place where the alpha
/// of src was < 1, dst will have a pixel color that is a plausible
/// "filling" of the original alpha hole.
///
/// The nthreads parameter specifies how many threads (potentially) may
/// be used, but it's not a guarantee.  If nthreads == 0, it will use
/// the global OIIO attribute "nthreads".  If nthreads == 1, it
/// guarantees that it will not launch any new threads.
///
/// Works on all pixel data types.
///
/// Return true on success, false on error (with an appropriate error
/// message set in dst).
bool OIIO_API fillholes_pushpull (ImageBuf &dst, const ImageBuf &src,
                                  ROI roi = ROI::All(), int nthreads = 0);


/// Convert an IplImage, used by OpenCV and Intel's Image Libray, and
/// set ImageBuf dst to be the same image (copying the pixels).  If
/// convert is not set to UNKNOWN, try to establish dst as holding that
/// data type and convert the IplImage data.  Return true if ok, false
/// if it couldn't figure out how to make the conversion from IplImage
/// to ImageBuf.  If OpenImageIO was compiled without OpenCV support,
/// this function will return false without modifying dst.
bool OIIO_API from_IplImage (ImageBuf &dst, const IplImage *ipl,
                              TypeDesc convert=TypeDesc::UNKNOWN);

/// Construct an IplImage*, used by OpenCV and Intel's Image Library,
/// that is equivalent to the ImageBuf src.  If it is not possible, or
/// if OpenImageIO was compiled without OpenCV support, then return
/// NULL.  The ownership of the IplImage is fully transferred to the
/// calling application.
OIIO_API IplImage* to_IplImage (const ImageBuf &src);

/// Capture a still image from a designated camera.  If able to do so,
/// store the image in dst and return true.  If there is no such device,
/// or support for camera capture is not available (such as if OpenCV
/// support was not enabled at compile time), return false and do not
/// alter dst.
bool OIIO_API capture_image (ImageBuf &dst, int cameranum = 0,
                              TypeDesc convert=TypeDesc::UNKNOWN);



/// Set dst to the composite of A over B using the Porter/Duff definition
/// of "over", returning true upon success and false for any of a
/// variety of failures (as described below).
///
/// A and B (and dst, if already defined/allocated) must have valid alpha
/// channels identified by their ImageSpec alpha_channel field.  If A or
/// B do not have alpha channels (as determined by those rules) or if
/// the number of non-alpha channels do not match between A and B,
/// over() will fail, returning false.
///
/// If dst is not already an initialized ImageBuf, it will be sized to
/// encompass the minimal rectangular pixel region containing the union
/// of the defined pixels of A and B, and with a number of channels
/// equal to the number of non-alpha channels of A and B, plus an alpha
/// channel.  However, if dst is already initialized, it will not be
/// resized, and the "over" operation will apply to its existing pixel
/// data window.  In this case, dst must have an alpha channel designated
/// and must have the same number of non-alpha channels as A and B,
/// otherwise it will fail, returning false.
///
/// 'roi' specifies the region of dst's pixels which will be computed;
/// existing pixels outside this range will not be altered.  If not
/// specified, the default ROI value will be interpreted as a request to
/// apply "A over B" to the entire region of dst's pixel data.
///
/// A, B, and dst need not perfectly overlap in their pixel data windows;
/// pixel values of A or B that are outside their respective pixel data
/// window will be treated as having "zero" (0,0,0...) value.
///
/// The nthreads parameter specifies how many threads (potentially) may
/// be used, but it's not a guarantee.  If nthreads == 0, it will use
/// the global OIIO attribute "nthreads".  If nthreads == 1, it
/// guarantees that it will not launch any new threads.
///
/// Works on all pixel data types.
bool OIIO_API over (ImageBuf &dst, const ImageBuf &A, const ImageBuf &B,
                    ROI roi = ROI::All(), int nthreads = 0);


/// Just like ImageBufAlgo::over(), but inputs A and B must have
/// designated 'z' channels, and on a pixel-by-pixel basis, the z values
/// will determine which of A or B will be considered the foreground or
/// background (lower z is foreground).  If z_zeroisinf is true, then
/// z=0 values will be treated as if they are infinitely far away.
bool OIIO_API zover (ImageBuf &dst, const ImageBuf &A, const ImageBuf &B,
                     bool z_zeroisinf = false,
                     ROI roi = ROI::All(), int nthreads = 0);


<<<<<<< HEAD
/// Just like ImageBufAlgo::over(), but inputs A and B must have
/// designated 'z' channels, and on a pixel-by-pixel basis, the z values
/// will determine which of A or B will be considered the foreground or
/// background (lower z is foreground).  If z_zeroisinf is true, then
/// z=0 values will be treated as if they are infinitely far away.
bool OIIO_API zover (ImageBuf &R, const ImageBuf &A, const ImageBuf &B,
                     bool z_zeroisinf = false,
                     ROI roi = ROI(), int threads = 0);

/// DEPRECATED -- preserved for link compatibility, but will be removed.
bool OIIO_API zover (ImageBuf &R, const ImageBuf &A, const ImageBuf &B,
                     ROI roi, int threads = 0);


/// Render a text string into image R, essentially doing an "over" of
=======

/// Render a text string into image dst, essentially doing an "over" of
>>>>>>> 26c70afd
/// the character into the existing pixel data.  The baseline of the
/// first character will start at position (x,y).  The font is given by
/// fontname as a full pathname to the font file (defaulting to some
/// reasonable system font if not supplied at all), and with a nominal
/// height of fontsize (in pixels).  The characters will be drawn in
/// opaque white (1.0,1.0,...) in all channels, unless textcolor is
/// supplied (and is expected to point to a float array of length at
/// least equal to R.spec().nchannels).
bool OIIO_API render_text (ImageBuf &dst, int x, int y,
                           const std::string &text,
                           int fontsize=16, const std::string &fontname="",
                           const float *textcolor = NULL);


/// ImageBufAlgo::histogram --------------------------------------------------
/// Parameters:
/// src         - Input image that contains the one channel to be histogramed.
///               src must contain float pixel data and have at least 1 channel,
///               but it can have more.
/// channel     - Only this channel in src will be histogramed. It must satisfy
///               0 <= channel < src.nchannels().
/// histogram   - Clear old content and store the histogram here.
/// bins        - Number of bins must be at least 1.
/// min, max    - Pixel values outside of the min->max range are not used for
///               computing the histogram. If min<max then the range is valid.
/// submin      - Store number of pixel values < min.
/// supermax    - Store number of pixel values > max.
/// roi         - Only pixels in this region of the image are histogramed. If
///               roi is not defined then the full size image will be
///               histogramed.
/// --------------------------------------------------------------------------
bool OIIO_API histogram (const ImageBuf &src, int channel,
                         std::vector<imagesize_t> &histogram, int bins=256,
                         float min=0, float max=1, imagesize_t *submin=NULL,
                         imagesize_t *supermax=NULL, ROI roi=ROI::All());



/// ImageBufAlgo::histogram_draw ---------------------------------------------
/// Parameters:
/// dst         - The histogram will be drawn in the image dst. which must
///               have only 1 channel with float pixel data, and width equal
///               to the number of bins, that is elements in histogram.
/// histogram   - The histogram to be drawn, must have at least 1 bin.
/// --------------------------------------------------------------------------
<<<<<<< HEAD
bool OIIO_API histogram_draw (ImageBuf &R,
                               const std::vector<imagesize_t> &histogram);
=======
bool OIIO_API histogram_draw (ImageBuf &dst,
                              const std::vector<imagesize_t> &histogram);
>>>>>>> 26c70afd



enum OIIO_API MakeTextureMode {
<<<<<<< HEAD
    MakeTxTexture, MakeTxShadow, MakeTxEnvLatl, _MakeTxLast
};

/// Turn an image file (filename) into a tiled, MIP-mapped, texture file
/// (outputfilename).  The 'mode' describes what type of texture file we
/// are creating.  If the outstream pointer is not NULL, it should point
/// to a stream (for example, &std::out, or a pointer to a local 
/// std::stringstream to capture output), which is where console output
/// and error messages will be deposited.
=======
    MakeTxTexture, MakeTxShadow, MakeTxEnvLatl,
    MakeTxEnvLatlFromLightProbe,
    _MakeTxLast
};

/// Turn an image into a tiled, MIP-mapped, texture file and write it to
/// disk (outputfilename).  The 'mode' describes what type of texture
/// file we are creating and may be one of:
///    MakeTxTexture    Ordinary 2D texture
///    MakeTxEnvLatl    Latitude-longitude environment map
///    MakeTxEnvLatlFromLightProbe   Latitude-longitude environment map
///                     constructed from a "light probe" image.
///
/// If the outstream pointer is not NULL, it should point to a stream
/// (for example, &std::out, or a pointer to a local std::stringstream
/// to capture output), which is where console output and error messages
/// will be deposited.
>>>>>>> 26c70afd
///
/// The 'config' is an ImageSpec that contains all the information and
/// special instructions for making the texture.  Anything set in config
/// (format, tile size, or named metadata) will take precedence over
/// whatever is specified by the input file itself.  Additionally, named
/// metadata that starts with "maketx:" will not be output to the file
/// itself, but may contain instructions controlling how the texture is
/// created.  The full list of supported configuration options is:
///
/// Named fields:
///    format         Data format of the texture file (default: UNKNOWN =
///                     same format as the input)
///    tile_width     Preferred tile size (default: 64x64x1)
///    tile_height    
///    tile_depth     
/// Metadata in config.extra_attribs:
///    compression (string)   Default: "zip"
///    fovcot (float)         Default: aspect ratio of the image resolution
///    planarconfig (string)  Default: "separate"
///    worldtocamera (matrix) World-to-camera matrix of the view.
///    worldtoscreen (matrix) World-to-screen space matrix of the view.
///    wrapmodes (string)     Default: "black,black"
///    maketx:verbose (int)   How much detail should go to outstream (0).
///    maketx:stats (int)     If nonzero, print stats to outstream (0).
///    maketx:resize (int)    If nonzero, resize to power of 2. (0)
///    maketx:nomipmap (int)  If nonzero, only output the top MIP level (0).
///    maketx:updatemode (int) If nonzero, write new output only if the
///                              output file doesn't already exist, or is
///                              older than the input file. (0)
///    maketx:constant_color_detect (int)
///                           If nonzero, detect images that are entirely
///                             one color, and change them to be low
///                             resolution (default: 0).
///    maketx:monochrome_detect (int)
///                           If nonzero, change RGB images which have 
///                              R==G==B everywhere to single-channel 
///                              grayscale (default: 0).
///    maketx:opaquedetect (int)
///                           If nonzero, drop the alpha channel if alpha
///                              is 1.0 in all pixels (default: 0).
///    maketx:unpremult (int) If nonzero, unpremultiply color by alpha before
///                              color conversion, then multiply by alpha
///                              after color conversion (default: 0).
///    maketx:incolorspace (string)
///    maketx:outcolorspace (string) 
///                           These two together will apply a color conversion
///                               (with OpenColorIO, if compiled). Default: ""
///    maketx:checknan (int)  If nonzero, will consider it an error if the
///                               input image has any NaN pixels. (0)
///    maketx:fixnan (string) If set to "black" or "box3", will attempt
///                               to repair any NaN pixels found in the
///                               input image (default: "none").
///    maketx:set_full_to_pixels (int)
///                           If nonzero, doctors the full/display window
///                               of the texture to be identical to the
///                               pixel/data window and reset the origin
///                               to 0,0 (default: 0).
///    maketx:filtername (string)
///                           If set, will specify the name of a high-quality
<<<<<<< HEAD
///                           filter to use when resampling for MIPmap levels.
///                           Default: "", use simple bilinear resampling.
=======
///                              filter to use when resampling for MIPmap
///                              levels. Default: "", use bilinear resampling.
///    maketx:highlightcomp (int)
///                           If nonzero, performs highlight compensation --
///                              range compression and expansion around
///                              the resize, plus clamping negative plxel
///                              values to zero. This reduces ringing when
///                              using filters with negative lobes on HDR
///                              images.
>>>>>>> 26c70afd
///    maketx:nchannels (int) If nonzero, will specify how many channels
///                              the output texture should have, padding with
///                              0 values or dropping channels, if it doesn't
///                              the number of channels in the input.
///                              (default: 0, meaning keep all input channels)
<<<<<<< HEAD
=======
///    maketx:channelnames (string)
///                           If set, overrides the channel names of the
///                              output image (comma-separated).
>>>>>>> 26c70afd
///    maketx:fileformatname (string)
///                           If set, will specify the output file format.
///                               (default: "", meaning infer the format from
///                               the output filename)
///    maketx:prman_metadata (int)
///                           If set, output some metadata that PRMan will
///                               need for its textures. (0)
///    maketx:oiio_options (int)
///                           (Deprecated; all are handled by default)
///    maketx:prman_options (int)
///                           If nonzero, override a whole bunch of settings
///                               as needed to make textures that are
///                               compatible with PRMan. (0)
///    maketx:mipimages (string)
///                           Semicolon-separated list of alternate images
///                               to be used for individual MIPmap levels,
///                               rather than simply downsizing. (default: "")
///    maketx:full_command_line (string)
///                           The command or program used to generate this
///                               call, will be embedded in the metadata.
///                               (default: "")
///    maketx:ignore_unassoc (int)
///                           If nonzero, will disbelieve any evidence that
///                               the input image is unassociated alpha. (0)
<<<<<<< HEAD
///
bool OIIO_API make_texture (MakeTextureMode mode,
=======
///    maketx:read_local_MB (int)
///                           If nonzero, will read the full input file locally
///                               if it is smaller than this threshold. Zero
///                               causes the system to make a good guess at
///                               a reasonable threshold (e.g. 1 GB). (0)
///    maketx:forcefloat (int)
///                           Forces a conversion through float data for
///                               the sake of ImageBuf math. (1)
///    maketx:hash (int)
///                           Compute the sha1 hash of the file in parallel. (1)
///    maketx:allow_pixel_shift (int)
///                           Allow up to a half pixel shift per mipmap level.
///                               The fastest path may result in a slight shift
///                               in the image, accumulated for each mip level
///                               with an odd resolution. (0)
///
bool OIIO_API make_texture (MakeTextureMode mode,
                            const ImageBuf &input,
                            const std::string &outputfilename,
                            const ImageSpec &config,
                            std::ostream *outstream = NULL);

/// Version of make_texture that starts with a filename and reads the input
/// from that file, rather than being given an ImageBuf directly.
bool OIIO_API make_texture (MakeTextureMode mode,
>>>>>>> 26c70afd
                            const std::string &filename,
                            const std::string &outputfilename,
                            const ImageSpec &config,
                            std::ostream *outstream = NULL);

/// Version of make_texture that takes multiple filenames (reserved for
/// future expansion, such as assembling several faces into a cube map).
bool OIIO_API make_texture (MakeTextureMode mode,
                            const std::vector<std::string> &filenames,
                            const std::string &outputfilename,
                            const ImageSpec &config,
                            std::ostream *outstream = NULL);
<<<<<<< HEAD
                                


/// Helper template for generalized multithreading for image processing
/// functions.  Some function/functor f is applied to every pixel the
/// region of interest roi, dividing the region into multiple threads if
/// threads != 1.  Note that threads == 0 indicates that the number of
/// threads should be as set by the global OIIO "threads" attribute.
///
/// Most image operations will require additional arguments, including
/// additional input and output images or other parameters.  The
/// parallel_image template can still be used by employing the
/// boost::bind (or std::bind, for C++11).  For example, suppose you
/// have an image operation defined as:
///     void my_image_op (ImageBuf &out, const ImageBuf &in,
///                       float scale, ROI roi);
/// Then you can parallelize it as follows:
///     ImageBuf R /*result*/, A /*input*/;
///     ROI roi = get_roi (R.spec());
///     parallel_image (boost::bind(my_image_op,boost::ref(R),
///                                 boost::cref(A),3.14,_1), roi);
///
template <class Func>
void
parallel_image (Func f, ROI roi, int nthreads=0)
{
    // Special case: threads <= 0 means to use the "threads" attribute
    if (nthreads <= 0)
        OIIO::getattribute ("threads", nthreads);

    if (nthreads <= 1 || roi.npixels() < 1000) {
        // Just one thread, or a small image region: use this thread only
        f (roi);
    } else {
        // Spawn threads by dividing the region into y bands.
        boost::thread_group threads;
        int blocksize = std::max (1, (roi.height() + nthreads - 1) / nthreads);
        int roi_ybegin = roi.ybegin;
        int roi_yend = roi.yend;
        for (int i = 0;  i < nthreads;  i++) {
            roi.ybegin = roi_ybegin + i * blocksize;
            roi.yend = std::min (roi.ybegin + blocksize, roi_yend);
            if (roi.ybegin >= roi.yend)
                break;   // no more work to dole out
            threads.add_thread (new boost::thread (f, roi));
        }
        threads.join_all ();
    }
}



// Macro to call a type-specialzed version func<type>(R,...)
#define OIIO_DISPATCH_TYPES(name,func,type,R,...)                       \
    switch (type.basetype) {                                            \
    case TypeDesc::FLOAT :                                              \
        return func<float> (R, __VA_ARGS__); break;                     \
    case TypeDesc::UINT8 :                                              \
        return func<unsigned char> (R, __VA_ARGS__); break;             \
    case TypeDesc::HALF  :                                              \
        return func<half> (R, __VA_ARGS__); break;                      \
    case TypeDesc::UINT16:                                              \
        return func<unsigned short> (R, __VA_ARGS__); break;            \
    case TypeDesc::INT8  :                                              \
        return func<char> (R, __VA_ARGS__); break;                      \
    case TypeDesc::INT16 :                                              \
        return func<short> (R, __VA_ARGS__); break;                     \
    case TypeDesc::UINT  :                                              \
        return func<unsigned int> (R, __VA_ARGS__); break;              \
    case TypeDesc::INT   :                                              \
        return func<int> (R, __VA_ARGS__); break;                       \
    case TypeDesc::UINT64:                                              \
        return func<unsigned long long> (R, __VA_ARGS__); break;        \
    case TypeDesc::INT64 :                                              \
        return func<long long> (R, __VA_ARGS__); break;                 \
    case TypeDesc::DOUBLE:                                              \
        return func<double> (R, __VA_ARGS__); break;                    \
    default:                                                            \
        (R).error ("%s: Unsupported pixel data format '%s'", name, type); \
        return false;                                                   \
    }



};  // end namespace ImageBufAlgo
=======



>>>>>>> 26c70afd

}  // end namespace ImageBufAlgo

}
OIIO_NAMESPACE_EXIT

#endif // OPENIMAGEIO_IMAGEBUFALGO_H<|MERGE_RESOLUTION|>--- conflicted
+++ resolved
@@ -170,15 +170,9 @@
 /// operation.  For any channel in which channelorder[i] < 0, it will
 /// just make dst channel i a constant color -- set to channelvalues[i]
 /// (if channelvalues != NULL) or 0.0 (if channelvalues == NULL).
-<<<<<<< HEAD
-//
-/// If channelorder is NULL, it will be interpreted as
-/// {0, 1, ..., nchannels-1} (meaning that it's only renaming channels,
-=======
 ///
 /// If channelorder is NULL, it will be interpreted as
 /// {0, 1, ..., nchannels-1}, meaning that it's only renaming channels,
->>>>>>> 26c70afd
 /// not reordering them.
 ///
 /// If newchannelnames is not NULL, it points to an array of new channel
@@ -201,13 +195,6 @@
                         const std::string *newchannelnames=NULL,
                         bool shuffle_channel_names=false);
 
-<<<<<<< HEAD
-/// DEPRECATED -- for back-compatibility
-bool OIIO_API channels (ImageBuf &dst, const ImageBuf &src,
-                         int nchannels, const int *channelorder,
-                         bool shuffle_channel_names);
-=======
->>>>>>> 26c70afd
 
 /// Append the channels of A and B together into dst over the region of
 /// interest.  If the region passed is uninitialized (the default), it
@@ -215,18 +202,6 @@
 /// B (and all channels of both images).  If dst is not already
 /// initialized, it will be resized to be big enough for the region.
 bool OIIO_API channel_append (ImageBuf &dst, const ImageBuf &A,
-<<<<<<< HEAD
-                              const ImageBuf &B, ROI roi=ROI(),
-                              int nthreads=0);
-
-
-/// Make dst be a cropped copy of src, but with the new pixel data
-/// window range [xbegin..xend) x [ybegin..yend).  Source pixel data
-/// falling outside this range will not be transferred to dst.  If
-/// the new pixel range extends beyond that of the source image, those
-/// new pixels will get the color specified by bordercolor[0..nchans-1],
-/// or with black/zero values if bordercolor is NULL.
-=======
                               const ImageBuf &B, ROI roi=ROI::All(),
                               int nthreads=0);
 
@@ -263,21 +238,11 @@
 ///
 /// Return true on success, false on error (with an appropriate error
 /// message set in dst).
->>>>>>> 26c70afd
 bool OIIO_API crop (ImageBuf &dst, const ImageBuf &src,
                     ROI roi = ROI::All(), int nthreads = 0);
 
 
 /// Copy into dst, beginning at (xbegin,ybegin,zbegin), the pixels of
-<<<<<<< HEAD
-/// src described by srcroi.  If srcroi is ROI(), the entirety of src
-/// will be used.  It will copy into channels [chbegin...], as many
-/// channels as are described by srcroi.
-bool OIIO_API paste (ImageBuf &dst, int xbegin, int ybegin,
-                     int zbegin, int chbegin,
-                     const ImageBuf &src, ROI srcroi=ROI());
-
-=======
 /// src described by srcroi.  If srcroi is ROI::All(), the entirety of src
 /// will be used.  It will copy into channels [chbegin...], as many
 /// channels as are described by srcroi.
@@ -295,7 +260,6 @@
                      int zbegin, int chbegin,
                      const ImageBuf &src, ROI srcroi=ROI::All(),
                      int nthreads = 0);
->>>>>>> 26c70afd
 
 
 /// Copy a subregion of src to the corresponding pixels of dst,
@@ -531,21 +495,6 @@
 bool OIIO_API add (ImageBuf &dst, const float *val,
                    ROI roi=ROI::All(), int nthreads=0);
 
-<<<<<<< HEAD
-/// For all pixels of R within region roi (defaulting to all the defined
-/// pixels in R), multiply their value by 'val'.  Use the given number
-/// of threads.
-bool OIIO_API mul (ImageBuf &R, float val, ROI roi=ROI(), int threads=0);
-
-/// For all pixels of R within region roi (defaulting to all the defined
-/// pixels in R), multiply their value by val[0..nchans-1]. Use the
-/// given number of threads.
-bool OIIO_API mul (ImageBuf &R, const float *val, ROI roi=ROI(), int threads=0);
-
-
-
-/// Apply a color transform to the pixel values
-=======
 
 /// For all pixels within the designated ROI, compute dst = A - B.
 /// All three images must have the same number of channels.
@@ -572,7 +521,6 @@
 ///
 /// If roi is not initialized, it will be set to the pixel region of A.
 /// If dst is not initialized, it will be sized based on roi.
->>>>>>> 26c70afd
 ///
 /// The nthreads parameter specifies how many threads (potentially) may
 /// be used, but it's not a guarantee.  If nthreads == 0, it will use
@@ -942,39 +890,6 @@
                        ROI roi = ROI::All(), int nthreads=0);
 
 /// Compare two images using Hector Yee's perceptual metric, returning
-<<<<<<< HEAD
-/// the number of pixels that fail the comparison.  The images must be
-/// the same size, FLOAT, and in a linear color space.  Only the first
-/// three channels are compared.  Free parameters are the ambient
-/// luminance in the room and the field of view of the image display;
-/// our defaults are probably reasonable guesses for an office
-/// environment.
-int OIIO_API compare_Yee (const ImageBuf &img0, const ImageBuf &img1,
-                           float luminance = 100, float fov = 45);
-
-/// Do all pixels for the entire image have the same channel values?  If
-/// color is not NULL, that constant value will be stored in
-/// color[0..nchannels-1].
-bool OIIO_API isConstantColor (const ImageBuf &src, float *color = NULL);
-
-/// Does the requested channel have a given value over the entire image?
-///
-bool OIIO_API isConstantChannel (const ImageBuf &src, int channel, float val);
-
-/// Is the image monochrome? (i.e., are all channels the same value?)
-/// zero and one channel images always return true
-/// (current subimage, and current mipmap level)
-bool OIIO_API isMonochrome(const ImageBuf &src);
-
-/// Compute the sha1 byte hash for all the pixels in the image.
-/// (current subimage, and current mipmap level)
-std::string OIIO_API computePixelHashSHA1(const ImageBuf &src);
-
-/// Compute the sha1 byte hash for all the pixels in the image.
-/// (current subimage, and current mipmap level)
-std::string OIIO_API computePixelHashSHA1(const ImageBuf &src,
-                                           const std::string & extrainfo);
-=======
 /// the number of pixels that fail the comparison.  Only the first three
 /// channels (or first three channels specified by roi) are compared.
 /// Free parameters are the ambient luminance in the room and the field
@@ -1129,7 +1044,6 @@
                                            const std::string &extrainfo = "",
                                            ROI roi = ROI::All(),
                                            int blocksize = 0, int nthreads=0);
->>>>>>> 26c70afd
 
 
 
@@ -1137,21 +1051,12 @@
 /// corresponding portion of src (mapping such that the "full" image
 /// window of each correspond to each other, regardless of resolution).
 ///
-<<<<<<< HEAD
-/// The caller may explicitly pass a reconstruction filter, or resize()
-/// will choose a reasonable default if NULL is passed.  If a filter is
-/// supplied, it will be used to weight the src pixels falling
-/// underneath it for each dst pixel; the filter's size is expressed in
-/// pixel units of the dst image.  If no filter is supplied, a default
-/// medium-quality (triangle) filter will be used.
-=======
 /// The filter is used to weight the src pixels falling underneath it for
 /// each dst pixel.  The caller may specify a reconstruction filter by name
 /// and width (expressed  in pixels unts of the dst image), or resize() will
 /// choose a reasonable default high-quality default filter (blackman-harris
 /// when upsizing, lanczos3 when downsizing) if the empty string is passed
 /// or if filterwidth is 0.
->>>>>>> 26c70afd
 ///
 /// The nthreads parameter specifies how many threads (potentially) may
 /// be used, but it's not a guarantee.  If nthreads == 0, it will use
@@ -1163,12 +1068,6 @@
 /// Return true on success, false on error (with an appropriate error
 /// message set in dst).
 bool OIIO_API resize (ImageBuf &dst, const ImageBuf &src,
-<<<<<<< HEAD
-                      Filter2D *filter=NULL,
-                      ROI roi = ROI(), int nthreads = 0);
-
-/// DEPRECATED as of 1.2
-=======
                       const std::string &filtername = "",
                       float filterwidth = 0.0f,
                       ROI roi = ROI::All(), int nthreads = 0);
@@ -1193,7 +1092,6 @@
 ///
 /// Return true on success, false on error (with an appropriate error
 /// message set in dst).
->>>>>>> 26c70afd
 bool OIIO_API resize (ImageBuf &dst, const ImageBuf &src,
                       Filter2D *filter,
                       ROI roi = ROI::All(), int nthreads = 0);
@@ -1482,26 +1380,8 @@
                      ROI roi = ROI::All(), int nthreads = 0);
 
 
-<<<<<<< HEAD
-/// Just like ImageBufAlgo::over(), but inputs A and B must have
-/// designated 'z' channels, and on a pixel-by-pixel basis, the z values
-/// will determine which of A or B will be considered the foreground or
-/// background (lower z is foreground).  If z_zeroisinf is true, then
-/// z=0 values will be treated as if they are infinitely far away.
-bool OIIO_API zover (ImageBuf &R, const ImageBuf &A, const ImageBuf &B,
-                     bool z_zeroisinf = false,
-                     ROI roi = ROI(), int threads = 0);
-
-/// DEPRECATED -- preserved for link compatibility, but will be removed.
-bool OIIO_API zover (ImageBuf &R, const ImageBuf &A, const ImageBuf &B,
-                     ROI roi, int threads = 0);
-
-
-/// Render a text string into image R, essentially doing an "over" of
-=======
 
 /// Render a text string into image dst, essentially doing an "over" of
->>>>>>> 26c70afd
 /// the character into the existing pixel data.  The baseline of the
 /// first character will start at position (x,y).  The font is given by
 /// fontname as a full pathname to the font file (defaulting to some
@@ -1547,28 +1427,12 @@
 ///               to the number of bins, that is elements in histogram.
 /// histogram   - The histogram to be drawn, must have at least 1 bin.
 /// --------------------------------------------------------------------------
-<<<<<<< HEAD
-bool OIIO_API histogram_draw (ImageBuf &R,
-                               const std::vector<imagesize_t> &histogram);
-=======
 bool OIIO_API histogram_draw (ImageBuf &dst,
                               const std::vector<imagesize_t> &histogram);
->>>>>>> 26c70afd
 
 
 
 enum OIIO_API MakeTextureMode {
-<<<<<<< HEAD
-    MakeTxTexture, MakeTxShadow, MakeTxEnvLatl, _MakeTxLast
-};
-
-/// Turn an image file (filename) into a tiled, MIP-mapped, texture file
-/// (outputfilename).  The 'mode' describes what type of texture file we
-/// are creating.  If the outstream pointer is not NULL, it should point
-/// to a stream (for example, &std::out, or a pointer to a local 
-/// std::stringstream to capture output), which is where console output
-/// and error messages will be deposited.
-=======
     MakeTxTexture, MakeTxShadow, MakeTxEnvLatl,
     MakeTxEnvLatlFromLightProbe,
     _MakeTxLast
@@ -1586,7 +1450,6 @@
 /// (for example, &std::out, or a pointer to a local std::stringstream
 /// to capture output), which is where console output and error messages
 /// will be deposited.
->>>>>>> 26c70afd
 ///
 /// The 'config' is an ImageSpec that contains all the information and
 /// special instructions for making the texture.  Anything set in config
@@ -1646,10 +1509,6 @@
 ///                               to 0,0 (default: 0).
 ///    maketx:filtername (string)
 ///                           If set, will specify the name of a high-quality
-<<<<<<< HEAD
-///                           filter to use when resampling for MIPmap levels.
-///                           Default: "", use simple bilinear resampling.
-=======
 ///                              filter to use when resampling for MIPmap
 ///                              levels. Default: "", use bilinear resampling.
 ///    maketx:highlightcomp (int)
@@ -1659,18 +1518,14 @@
 ///                              values to zero. This reduces ringing when
 ///                              using filters with negative lobes on HDR
 ///                              images.
->>>>>>> 26c70afd
 ///    maketx:nchannels (int) If nonzero, will specify how many channels
 ///                              the output texture should have, padding with
 ///                              0 values or dropping channels, if it doesn't
 ///                              the number of channels in the input.
 ///                              (default: 0, meaning keep all input channels)
-<<<<<<< HEAD
-=======
 ///    maketx:channelnames (string)
 ///                           If set, overrides the channel names of the
 ///                              output image (comma-separated).
->>>>>>> 26c70afd
 ///    maketx:fileformatname (string)
 ///                           If set, will specify the output file format.
 ///                               (default: "", meaning infer the format from
@@ -1695,10 +1550,6 @@
 ///    maketx:ignore_unassoc (int)
 ///                           If nonzero, will disbelieve any evidence that
 ///                               the input image is unassociated alpha. (0)
-<<<<<<< HEAD
-///
-bool OIIO_API make_texture (MakeTextureMode mode,
-=======
 ///    maketx:read_local_MB (int)
 ///                           If nonzero, will read the full input file locally
 ///                               if it is smaller than this threshold. Zero
@@ -1724,7 +1575,6 @@
 /// Version of make_texture that starts with a filename and reads the input
 /// from that file, rather than being given an ImageBuf directly.
 bool OIIO_API make_texture (MakeTextureMode mode,
->>>>>>> 26c70afd
                             const std::string &filename,
                             const std::string &outputfilename,
                             const ImageSpec &config,
@@ -1737,97 +1587,9 @@
                             const std::string &outputfilename,
                             const ImageSpec &config,
                             std::ostream *outstream = NULL);
-<<<<<<< HEAD
-                                
-
-
-/// Helper template for generalized multithreading for image processing
-/// functions.  Some function/functor f is applied to every pixel the
-/// region of interest roi, dividing the region into multiple threads if
-/// threads != 1.  Note that threads == 0 indicates that the number of
-/// threads should be as set by the global OIIO "threads" attribute.
-///
-/// Most image operations will require additional arguments, including
-/// additional input and output images or other parameters.  The
-/// parallel_image template can still be used by employing the
-/// boost::bind (or std::bind, for C++11).  For example, suppose you
-/// have an image operation defined as:
-///     void my_image_op (ImageBuf &out, const ImageBuf &in,
-///                       float scale, ROI roi);
-/// Then you can parallelize it as follows:
-///     ImageBuf R /*result*/, A /*input*/;
-///     ROI roi = get_roi (R.spec());
-///     parallel_image (boost::bind(my_image_op,boost::ref(R),
-///                                 boost::cref(A),3.14,_1), roi);
-///
-template <class Func>
-void
-parallel_image (Func f, ROI roi, int nthreads=0)
-{
-    // Special case: threads <= 0 means to use the "threads" attribute
-    if (nthreads <= 0)
-        OIIO::getattribute ("threads", nthreads);
-
-    if (nthreads <= 1 || roi.npixels() < 1000) {
-        // Just one thread, or a small image region: use this thread only
-        f (roi);
-    } else {
-        // Spawn threads by dividing the region into y bands.
-        boost::thread_group threads;
-        int blocksize = std::max (1, (roi.height() + nthreads - 1) / nthreads);
-        int roi_ybegin = roi.ybegin;
-        int roi_yend = roi.yend;
-        for (int i = 0;  i < nthreads;  i++) {
-            roi.ybegin = roi_ybegin + i * blocksize;
-            roi.yend = std::min (roi.ybegin + blocksize, roi_yend);
-            if (roi.ybegin >= roi.yend)
-                break;   // no more work to dole out
-            threads.add_thread (new boost::thread (f, roi));
-        }
-        threads.join_all ();
-    }
-}
-
-
-
-// Macro to call a type-specialzed version func<type>(R,...)
-#define OIIO_DISPATCH_TYPES(name,func,type,R,...)                       \
-    switch (type.basetype) {                                            \
-    case TypeDesc::FLOAT :                                              \
-        return func<float> (R, __VA_ARGS__); break;                     \
-    case TypeDesc::UINT8 :                                              \
-        return func<unsigned char> (R, __VA_ARGS__); break;             \
-    case TypeDesc::HALF  :                                              \
-        return func<half> (R, __VA_ARGS__); break;                      \
-    case TypeDesc::UINT16:                                              \
-        return func<unsigned short> (R, __VA_ARGS__); break;            \
-    case TypeDesc::INT8  :                                              \
-        return func<char> (R, __VA_ARGS__); break;                      \
-    case TypeDesc::INT16 :                                              \
-        return func<short> (R, __VA_ARGS__); break;                     \
-    case TypeDesc::UINT  :                                              \
-        return func<unsigned int> (R, __VA_ARGS__); break;              \
-    case TypeDesc::INT   :                                              \
-        return func<int> (R, __VA_ARGS__); break;                       \
-    case TypeDesc::UINT64:                                              \
-        return func<unsigned long long> (R, __VA_ARGS__); break;        \
-    case TypeDesc::INT64 :                                              \
-        return func<long long> (R, __VA_ARGS__); break;                 \
-    case TypeDesc::DOUBLE:                                              \
-        return func<double> (R, __VA_ARGS__); break;                    \
-    default:                                                            \
-        (R).error ("%s: Unsupported pixel data format '%s'", name, type); \
-        return false;                                                   \
-    }
-
-
-
-};  // end namespace ImageBufAlgo
-=======
-
-
-
->>>>>>> 26c70afd
+
+
+
 
 }  // end namespace ImageBufAlgo
 
