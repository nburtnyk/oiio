// -*- mode: C++; tab-width: 4 -*-
// vi: ts=4

/*
 * Copyright (c) 2010, Patrick A. Palmer and Leszek Godlewski.
 * All rights reserved.
 *
 * Redistribution and use in source and binary forms, with or without
 * modification, are permitted provided that the following conditions are met:
 *
 *   - Redistributions of source code must retain the above copyright notice,
 *     this list of conditions and the following disclaimer.
 *
 *   - Redistributions in binary form must reproduce the above copyright
 *     notice, this list of conditions and the following disclaimer in the
 *     documentation and/or other materials provided with the distribution.
 *
 *   - Neither the name of Patrick A. Palmer nor the names of its
 *     contributors may be used to endorse or promote products derived from
 *     this software without specific prior written permission.
 *
 * THIS SOFTWARE IS PROVIDED BY THE COPYRIGHT HOLDERS AND CONTRIBUTORS "AS IS"
 * AND ANY EXPRESS OR IMPLIED WARRANTIES, INCLUDING, BUT NOT LIMITED TO, THE
 * IMPLIED WARRANTIES OF MERCHANTABILITY AND FITNESS FOR A PARTICULAR PURPOSE
 * ARE DISCLAIMED. IN NO EVENT SHALL THE COPYRIGHT OWNER OR CONTRIBUTORS BE
 * LIABLE FOR ANY DIRECT, INDIRECT, INCIDENTAL, SPECIAL, EXEMPLARY, OR
 * CONSEQUENTIAL DAMAGES (INCLUDING, BUT NOT LIMITED TO, PROCUREMENT OF
 * SUBSTITUTE GOODS OR SERVICES; LOSS OF USE, DATA, OR PROFITS; OR BUSINESS
 * INTERRUPTION) HOWEVER CAUSED AND ON ANY THEORY OF LIABILITY, WHETHER IN
 * CONTRACT, STRICT LIABILITY, OR TORT (INCLUDING NEGLIGENCE OR OTHERWISE)
 * ARISING IN ANY WAY OUT OF THE USE OF THIS SOFTWARE, EVEN IF ADVISED OF THE
 * POSSIBILITY OF SUCH DAMAGE.
 */



#include <cassert>
#include <cstdio>
#include <cstdlib>
#include <cstring>
#include <ctime>
#include <limits>

<<<<<<< HEAD
#include "strutil.h"
=======
#include "OpenImageIO/strutil.h"
>>>>>>> 9f49f9fa

#include "CineonHeader.h"
#include "EndianSwap.h"



// shortcut macros
#define EmptyString(x)	memset(x, 0, sizeof(x))
#define EmptyFloat(x)	x = std::numeric_limits<R32>::infinity()
#define EmptyVector(x)	(EmptyFloat((x)[0]),	\
						EmptyFloat((x)[1]))


namespace cineon {

char Hex(char x)
{
	if (x >= 10)
		return (x-10+'A');
	else
		return (x+'0');
}



cineon::Header::Header() : GenericHeader(), IndustryHeader()
{
}



cineon::GenericHeader::GenericHeader()
{
	this->Reset();
}


void cineon::GenericHeader::Reset()
{
	// File Information
	this->magicNumber = MAGIC_COOKIE;
	this->imageOffset = ~0;
	EmptyString(this->version);
	OIIO::Strutil::safe_strcpy(this->version, SPEC_VERSION, sizeof(this->version));
	fileSize = sizeof(cineon::Header);

	// genericSize is the size of the file/image/orientation headers
	// sizeof(cineon::GenericHeader) won't give the correct results because
	// of compiler padding
	this->genericSize = 1024;

	// industrySize is the size of the motion picture/television headers
	this->industrySize = 1024;

	this->userSize = 0;
	EmptyString(this->fileName);
	EmptyString(this->creationDate);
	EmptyString(this->creationTime);
	EmptyString(this->reserved1);

	// Image Information
	this->imageOrientation = kUndefinedOrientation;
	this->numberOfElements = 0xff;
	this->unused1[0] = this->unused1[1] = 0xff;
	EmptyVector(this->whitePoint);
	EmptyVector(this->redPrimary);
	EmptyVector(this->greenPrimary);
	EmptyVector(this->bluePrimary);
	EmptyString(this->labelText);
	EmptyString(this->reserved2);
	this->interleave = 0xff;
	this->packing = 0xff;
	this->dataSign = 0xff;
	this->imageSense = 0xff;
	this->endOfLinePadding = 0xffffffff;
	this->endOfImagePadding = 0xffffffff;

	// Image Orientation
	this->xOffset = this->yOffset = 0xffffffff;
	EmptyString(this->sourceImageFileName);
	EmptyString(this->sourceDate);
	EmptyString(this->sourceTime);
	EmptyString(this->inputDevice);
	EmptyString(this->inputDeviceModelNumber);
	EmptyString(this->inputDeviceSerialNumber);
	EmptyFloat(this->xDevicePitch);
	EmptyFloat(this->yDevicePitch);
	EmptyFloat(this->gamma);
	EmptyString(this->reserved3);
	EmptyString(this->reserved4);
}


cineon::IndustryHeader::IndustryHeader()
{
	this->Reset();
}


void cineon::IndustryHeader::Reset()
{
	// Motion Picture Industry Specific
	this->filmManufacturingIdCode = 0xFF;
	this->filmType = 0xFF;
	this->perfsOffset = 0xFF;
	this->prefix = 0xFFFFFFFF;
	this->count = 0xFFFFFFFF;
	EmptyString(this->format);
	this->framePosition = 0xffffffff;
	EmptyFloat(this->frameRate);
	EmptyString(this->frameId);
	EmptyString(this->slateInfo);
	EmptyString(this->reserved1);
}


cineon::ImageElement::ImageElement()
{
	this->lowData = 0xffffffff;
	this->lowQuantity = 0xffffffff;
	this->highData = 0xffffffff;
	this->highQuantity = 0xffffffff;
	this->bitDepth = 0xff;
}


bool cineon::Header::Read(InStream *io)
{
	// rewind file
	io->Rewind();

	// read in the header from the file
	size_t r = sizeof(GenericHeader) + sizeof(IndustryHeader);
	if (io->Read(&(this->magicNumber), r) != r)
		return false;

	// validate
	return this->Validate();
}


// Check to see if the compiler placed the data members in the expected memory offsets

bool cineon::Header::Check()
{
	// genericSize is the size of the file/image/orientation headers
	// sizeof(cineon::GenericHeader) won't give the correct results because
	// of compiler padding
	//		file header is 768 bytes
	//		image header is 640 bytes
	//		orientation header 256 bytes

	if (sizeof(GenericHeader) != (768 + 640 + 256))
		return false;

	// industrySize is the size of the motion picture/television headers
	//		motion picture header is 256 bytes
	//		television header is 128 bytes
	if (sizeof(IndustryHeader) != (256 + 128))
		return false;

	// data size checks
	if (sizeof(U8) != 1 || sizeof(U16) != 2 || sizeof(U32) != 4 || sizeof(R32) != 4 || sizeof(R64) != 8)
		return false;

	return true;
}



bool cineon::Header::Write(OutStream *io)
{
	// write the header to the file
	size_t r = sizeof(GenericHeader) + sizeof(IndustryHeader);
	if (io->Write(&(this->magicNumber), r) != r)
		return false;
	return true;
}


bool cineon::Header::WriteOffsetData(OutStream *io)
{
	// calculate the number of elements
	this->CalculateNumberOfElements();

	// write the image offset
	const long FIELD2 = 4;			// offset to image in header
	if (io->Seek(FIELD2, OutStream::kStart) == false)
		return false;
	if (io->Write(&this->imageOffset, sizeof(U32)) == false)
		return false;


	// write the file size
	const long FIELD4 = 16;			// offset to total image file size in header
	if (io->Seek(FIELD4, OutStream::kStart) == false)
		return false;
	if (io->Write(&this->fileSize, sizeof(U32)) == false)
		return false;

	// write the number of elements
	const long FIELD19 = 770;		// offset to number of image elements in header
	if (io->Seek(FIELD19, OutStream::kStart) == false)
		return false;
	if (io->Write(&this->numberOfElements, sizeof(U16)) == false)
		return false;

	// write the image offsets
	//const long FIELD21_12 = 808;	// offset to image offset in image element data structure
	//const long IMAGE_STRUCTURE = 72;	// sizeof the image data structure

	/*int i;
	for (i = 0; i < MAX_ELEMENTS; i++)
	{
			// only write if there is a defined image description
			if (this->chan[i].descriptor == kUndefinedDescriptor)
				continue;

			// seek to the image offset entry in each image element
			if (io->Seek((FIELD21_12 + (IMAGE_STRUCTURE * i)), OutStream::kStart) == false)
				return false;

			// write
			if (io->Write(&this->chan[i].dataOffset, sizeof(U32)) == false)
				return false;

	}*/

	return true;
}


bool cineon::Header::ValidMagicCookie(const U32 magic)
{
	U32 mc = MAGIC_COOKIE;

	if (magic == mc)
		return true;
	else if (magic == SwapBytes(mc))
		return true;
	else
		return false;
}


bool cineon::Header::DetermineByteSwap(const U32 magic) const
{
	U32 mc = MAGIC_COOKIE;

	bool byteSwap = false;

	if (magic != mc)
		byteSwap = true;

	return byteSwap;
}


bool cineon::Header::Validate()
{
	// check magic cookie
	if (!this->ValidMagicCookie(this->magicNumber))
		return false;

	// determine if bytes needs to be swapped around
	if (this->DetermineByteSwap(this->magicNumber))
	{
		// File information
		SwapBytes(this->imageOffset);
		SwapBytes(this->genericSize);
		SwapBytes(this->industrySize);
		SwapBytes(this->userSize);
		SwapBytes(this->fileSize);

		// Image information
		for (int i = 0; i < MAX_ELEMENTS; i++)
		{
			SwapBytes(this->chan[i].pixelsPerLine);
			SwapBytes(this->chan[i].linesPerElement);
			SwapBytes(this->chan[i].lowData);
			SwapBytes(this->chan[i].lowQuantity);
			SwapBytes(this->chan[i].highData);
			SwapBytes(this->chan[i].highQuantity);
			SwapBytes(this->chan[i].bitDepth);
		}
		SwapBytes(this->whitePoint[0]);
		SwapBytes(this->whitePoint[1]);
		SwapBytes(this->redPrimary[0]);
		SwapBytes(this->redPrimary[1]);
		SwapBytes(this->greenPrimary[0]);
		SwapBytes(this->greenPrimary[1]);
		SwapBytes(this->bluePrimary[0]);
		SwapBytes(this->bluePrimary[1]);
		SwapBytes(this->endOfLinePadding);
		SwapBytes(this->endOfImagePadding);


		// Image Origination information
		SwapBytes(this->xOffset);
		SwapBytes(this->yOffset);
		SwapBytes(this->xDevicePitch);
		SwapBytes(this->yDevicePitch);
		SwapBytes(this->gamma);


		// Motion Picture Industry Specific
		SwapBytes(this->prefix);
		SwapBytes(this->count);
		SwapBytes(this->framePosition);
		SwapBytes(this->frameRate);

	}

	return true;
}



void cineon::Header::Reset()
{
	GenericHeader::Reset();
	IndustryHeader::Reset();
}



int cineon::GenericHeader::ImageElementCount() const
{
	int i = 0;

	while (i < MAX_ELEMENTS )
	{
		if (this->ImageDescriptor(i) == kUndefinedDescriptor)
			break;
		i++;
	}

	return i;
}


void cineon::GenericHeader::CalculateNumberOfElements()
{
	int i = this->ImageElementCount();

	if (i == 0)
		this->numberOfElements = 0xff;
	else
		this->numberOfElements = U8(i);
}


void cineon::Header::CalculateOffsets()
{
	int i;

	for (i = 0; i < MAX_ELEMENTS; i++)
	{
		// only write if there is a defined image description
		if (this->chan[i].designator[1] == kUndefinedDescriptor)
			continue;


	}
}


cineon::DataSize cineon::GenericHeader::ComponentDataSize(const int element) const
{
	if (element < 0 || element >= MAX_ELEMENTS)
		return kByte;

	cineon::DataSize ret;

	switch (this->chan[element].bitDepth)
	{
	case 8:
		ret = kByte;
		break;
	case 10:
	case 12:
	case 16:
		ret = kWord;
		break;
	case 32:
		ret = kInt;
		break;
	case 64:
		ret = kLongLong;
		break;
	default:
		assert(0 && "Unknown bit depth");
		ret = kLongLong;
		break;
	}

	return ret;
}


int cineon::GenericHeader::ComponentByteCount(const int element) const
{
	if (element < 0 || element >= MAX_ELEMENTS)
		return kByte;

	int ret;

	switch (this->chan[element].bitDepth)
	{
	case 8:
		ret = sizeof(U8);
		break;
	case 10:
	case 12:
	case 16:
		ret = sizeof(U16);
		break;
	case 32:
		ret = sizeof(R32);
		break;
	case 64:
		ret = sizeof(R64);
		break;
	default:
		assert(0 && "Unknown bit depth");
		ret = sizeof(R64);
		break;
	}

	return ret;
}


int cineon::GenericHeader::DataSizeByteCount(const DataSize ds)
{

	int ret = 0;

	switch (ds)
	{
	case kByte:
		ret = sizeof(U8);
		break;
	case kWord:
		ret = sizeof(U16);
		break;
	case kInt:
		ret = sizeof(U32);
		break;
	case kLongLong:
		ret = sizeof(U64);
		break;
	}

	return ret;
}


void cineon::IndustryHeader::FilmEdgeCode(char *edge) const
{
	if (this->filmManufacturingIdCode == 0xff
		&& this->filmType == 0xff
		&& this->perfsOffset == 0xff
		&& this->prefix == 0xffffffff
		&& this->count == 0xffffffff)
		*edge = 0;
	else
		sprintf(edge, "%02u%02u%02u%06u%04u",
			(unsigned int)this->filmManufacturingIdCode,
			(unsigned int)this->filmType,
			(unsigned int)this->perfsOffset,
			this->prefix,
			this->count);
}


void cineon::IndustryHeader::SetFilmEdgeCode(const char *edge)
{
	char buf[7];

	strncpy(buf, edge, 2);
	this->filmManufacturingIdCode = atoi(buf);

	strncpy(buf, edge + 2, 2);
	this->filmType = atoi(buf);

	strncpy(buf, edge + 4, 2);
	this->perfsOffset = atoi(buf);

	strncpy(buf, edge + 6, 6);
	this->prefix = atoi(buf);

	strncpy(buf, edge + 12, 4);
	this->count = atoi(buf);
}


void cineon::GenericHeader::SetCreationTimeDate(const long sec)
{
	struct tm *tm_time;
	char str[32];

#ifdef WIN32
	_tzset();
#endif

	const time_t t = time_t(sec);
	tm_time = ::localtime(&t);
	::strftime(str, 32, "%Y:%m:%d:%H:%M:%S%Z", tm_time);
	::strncpy(this->creationDate, str, 10);
	::strncpy(this->creationTime, str + 11, 12);
}


void cineon::GenericHeader::SetSourceTimeDate(const long sec)
{
	struct tm *tm_time;
	char str[32];

#ifdef WIN32
	_tzset();
#endif

	const time_t t = time_t(sec);
	tm_time = ::localtime(&t);
	::strftime(str, 32, "%Y:%m:%d:%H:%M:%S%Z", tm_time);
	::strncpy(this->sourceDate, str, 10);
	::strncpy(this->sourceTime, str + 11, 12);
}



// Height()
// this function determines the height of the image taking in account for the image orientation
// if an image is 1920x1080 but is oriented top to bottom, left to right then the height stored
// in the image is 1920 rather than 1080

cineon::U32 cineon::Header::Height() const
{
	U32 h = 0;

	for (int i = 0; i < this->NumberOfElements(); i++) {
		switch (this->ImageOrientation())
		{
		case kTopToBottomLeftToRight:
		case kTopToBottomRightToLeft:
		case kBottomToTopLeftToRight:
		case kBottomToTopRightToLeft:
			if (this->PixelsPerLine(i) > h)
				h = this->PixelsPerLine(i);
			break;
		default:
			if (this->LinesPerElement(i) > h)
				h = this->LinesPerElement(i);
			break;
		}
	}

	return h;
}


// Width()
// this function determines the width of the image taking in account for the image orientation
// if an image is 1920x1080 but is oriented top to bottom, left to right then the width stored
// in the image is 1920 rather than 1080

cineon::U32 cineon::Header::Width() const
{
	U32 w = 0;

	for (int i = 0; i < this->NumberOfElements(); i++) {
		switch (this->ImageOrientation())
		{
		case kTopToBottomLeftToRight:
		case kTopToBottomRightToLeft:
		case kBottomToTopLeftToRight:
		case kBottomToTopRightToLeft:
			if (this->LinesPerElement(i) > w)
				w = this->LinesPerElement(i);
			break;
		default:
			if (this->PixelsPerLine(i) > w)
				w = this->PixelsPerLine(i);
			break;
		}
	}

	return w;
}

}
<|MERGE_RESOLUTION|>--- conflicted
+++ resolved
@@ -41,11 +41,7 @@
 #include <ctime>
 #include <limits>
 
-<<<<<<< HEAD
-#include "strutil.h"
-=======
 #include "OpenImageIO/strutil.h"
->>>>>>> 9f49f9fa
 
 #include "CineonHeader.h"
 #include "EndianSwap.h"
