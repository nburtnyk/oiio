\documentclass[11pt,letterpaper]{book}
\setlength{\oddsidemargin}{0.5in}
\setlength{\topmargin}{0in}
\setlength{\evensidemargin}{0.3in}
\setlength{\textwidth}{5.75in}
\setlength{\textheight}{8.5in}
%\setlength{\oddsidemargin}{1.25in}
%\setlength{\evensidemargin}{0.5in}

% don't do this \usepackage{times}    % Better fonts than Computer Modern
%\usepackage{times}
\renewcommand{\sfdefault}{phv}
\renewcommand{\rmdefault}{ptm}
% don't replace tt -- old is better \renewcommand{\ttdefault}{pcr}
%\usepackage{apalike}
%\usepackage{pslatex}
\usepackage{techref}
%\usepackage{epsfig}
\usepackage{verbatim}
\usepackage{moreverb}
\usepackage{graphicx}
\usepackage{xspace}
%\usepackage{multicol}
%\usepackage{color}
\usepackage{html}
\usepackage{array}
\usepackage{multirow}
\usepackage{longtable}
%\usepackage{version}
\usepackage{makeidx}
%\usepackage{showidx}
\usepackage[chapter]{algorithm}
\floatname{algorithm}{Listing}

\usepackage{syntax}

\usepackage{fancyhdr}
\pagestyle{fancy}
\fancyhead[LE,RO]{\bfseries\thepage}
\fancyhead[LO]{\bfseries\rightmark}
\fancyhead[RE]{\bfseries\leftmark}
\fancyfoot[C]{\bfseries OpenImageIO Programmer's Documentation}
\renewcommand{\footrulewidth}{1pt}


\def\product{{\sffamily OpenImageIO}\xspace}
\def\OpenImageIO{{\sffamily OpenImageIO}\xspace}
\def\versionnumber{1.3}
\def\productver{\product\ {\sffamily \versionnumber}\xspace}
\def\producthome{{\codefont \$IMAGEIOHOME}\xspace}
\def\ivbinary{{\codefont iv}\xspace}
\def\maketx{{\codefont maketx}\xspace}
\def\iconvert{{\codefont iconvert}\xspace}
\def\idiff{{\codefont idiff}\xspace}
\def\iinfo{{\codefont iinfo}\xspace}
\def\igrep{{\codefont igrep}\xspace}
\def\oiiotool{{\codefont oiiotool}\xspace}
\def\ImageSpec{{\codefont ImageSpec}\xspace}
\def\ImageInput{{\codefont ImageInput}\xspace}
\def\ImageOutput{{\codefont ImageOutput}\xspace}
\def\ParamBaseType{{\codefont ParamBaseType}\xspace}
\def\TypeDesc{{\codefont TypeDesc}\xspace}
\def\ParamValue{{\codefont ParamValue}\xspace}
\def\ParamValueList{{\codefont ParamValueList}\xspace}
\def\ImageBuf{{\codefont ImageBuf}\xspace}
\def\ImageCache{{\codefont ImageCache}\xspace}
\def\TextureSystem{{\codefont TextureSystem}\xspace}
\def\ROI{{\codefont ROI}\xspace}
\def\IBA{{\codefont ImageBufAlgo}\xspace}
\def\NULL{{\codefont NULL}\xspace}
%\def\opencall{{\codefont open()}\xspace}
\def\writeimage{{\codefont write\_image()}\xspace}
\def\writescanline{{\codefont write\_scanline()}\xspace}
\def\writetile{{\codefont write\_tile()}\xspace}
\def\readimage{{\codefont read\_image()}\xspace}
\def\readscanline{{\codefont read\_scanline()}\xspace}
\def\readtile{{\codefont read\_tile()}\xspace}
\def\AutoStride{{\codefont AutoStride}\xspace}


\title{ 
{\Huge{\bf \product}
%\textregistered\ 
{\bf\sffamily \versionnumber} \medskip \\ \huge Programmer Documentation
\\ % \large (in progress) 
} \bigskip }
\author{Editor: Larry Gritz \\
\emph{lg@openimageio.org}
 \bigskip \\
}
\date{{\large 
%Editor: Larry Gritz \\[2ex]
<<<<<<< HEAD
Date: 18 Nov, 2012
\\ (with corrections, 15 Mar 2013)
=======
Date: 14 Nov 2013
%\\ (with corrections, 4 Aug 2013)
>>>>>>> 26c70afd
}}


\include{macros}

\makeindex

\begin{document}
\frontmatter

\maketitle

\include{copyr}

\vspace*{2in}

\begin{centering}
\emph{I kinda like ``Oy-e-oh'' with a bit of a groaning Yiddish accent, as in\\
``OIIO, did you really write yet another file I/O library?''} \\
\end{centering}
\medskip
\begin{centering}
\center Dan Wexler \\
\end{centering}




\setcounter{tocdepth}{1}
\tableofcontents

\mainmatter

\include{oiiointro}

\part{The OpenImageIO Library}

\include{imageioapi}
\include{imageoutput}
\include{imageinput}
\include{writingplugins}
\include{builtinplugins}
\include{imagecache}
\include{texturesys}
\include{imagebuf}
\include{imagebufalgo}
\include{pythonbindings}


\part{Image Utilities}

\include{oiiotool}

\chapter{The {\kw iv} Image Viewer}
\label{chap:iv}
\indexapi{iv}

The {\cf iv} program is a great interactive image viewer.  Because {\cf
  iv} is built on top on \product, it can display images of any formats
readable by \ImageInput plugins on hand.

\medskip

More documentation on this later.

\include{iinfo}
\include{iconvert}
\include{igrep}
\include{idiff}
\include{maketx}


\part{Appendices}
\begin{appendix}

%\include{typedesc}
\chapter{Building OpenImageIO}

\include{stdmetadata}


%\include{header}
\include{glossary}
\end{appendix}

\backmatter

%\bibliographystyle{alpha}	%% Select for [GH95]
\bibliographystyle{apalike}    %% Select for (Gritz and Hahn, 1995)
%\addcontentsline{toc}{chapter}{Bibliography}
%\bibliography{bmrtbib}

\addcontentsline{toc}{chapter}{Index}
\printindex

\end{document}


% Canonical figure
%\begin{figure}[ht]
%\noindent
%\includegraphics[width=5in]{Figures/bredow/foo} 
%\caption{Caption
%\label{fig:foo}}
%\end{figure}<|MERGE_RESOLUTION|>--- conflicted
+++ resolved
@@ -90,13 +90,8 @@
 }
 \date{{\large 
 %Editor: Larry Gritz \\[2ex]
-<<<<<<< HEAD
-Date: 18 Nov, 2012
-\\ (with corrections, 15 Mar 2013)
-=======
 Date: 14 Nov 2013
 %\\ (with corrections, 4 Aug 2013)
->>>>>>> 26c70afd
 }}
 
 
