\chapter{{\kw oiiotool}: the OIIO Swiss Army Knife}
\label{chap:oiiotool}
\indexapi{oiiotool}

\section{Overview}


The \oiiotool program will read images (from any file format for which
an \ImageInput plugin can be found), perform various operations on them,
and write images (in any format for which an \ImageOutput plugin can be
found).

The \oiiotool utility is invoked as follows:

\medskip

\hspace{0.25in} \oiiotool \emph{args}

\medskip

\oiiotool maintains an \emph{image stack}, with the top image in the
stack also called the \emph{current image}.  The stack begins containing
no images.

\oiiotool arguments consist of image names, or commands.  When an
image name is encountered, that image is pushed on the stack and becomes
the new \emph{current image}.

Most other commands either alter the current image (replacing it with
the alteration), or in some cases will pull more than one image off the
stack (such as the current image and the next item on the stack) and
then push a new image.

\subsubsection*{Optional arguments}

Some commands stand completely on their own (like {\cf --flip}), others
take one or more arguments (like {\cf --resize} or {\cf -o}):

\smallskip
\hspace{0.25in} {\cf oiiotool foo.jpg --flip --resize 640x480 -o out.tif}
\smallskip

A few commands take optional modifiers for options that are so
rarely-used or confusing that they should not be required arguments.
In these cases, they are appended to the command name, after a colon
(``{\cf :}''), and with a \emph{name}{\cf =}\emph{value} format.  As
an example:

\smallskip
\hspace{0.25in} {\cf oiiotool --capture:camera=1 -o out.tif}
\smallskip

\subsubsection*{Frame sequences}

<<<<<<< HEAD
\NEW
=======
>>>>>>> 26c70afd
It is also possible to have \oiiotool operate on numbered sequences of
images.  In effect, this will execute the \oiiotool command several
times, making substitutions to the sequence arguments in turn.

Image sequences are specified by having filename arguments to
<<<<<<< HEAD
oiiotool use either a numeric wildcard (designated by ``{\cf \#}'') or an
explicit numeric range (designated such as ``{\cf 1-10\#}''), or
spelling out a more complex pattern with {\cf --frames}.  For example:

\begin{code}
    oiiotool big.#.tif --resize 100x100 -o small.#.tif
\end{code}

\noindent If there are files {\cf big0001.tif}, {\cf big0002.tif}, and
{\cf big0003.tif}, will be the equivalent of having issued the following
sequence of commands:

\begin{code}
    oiiotool big.0001.tif --resize 100x100 -o small.0001.tif
    oiiotool big.0002.tif --resize 100x100 -o small.0002.tif
    oiiotool big.0003.tif --resize 100x100 -o small.0003.tif
\end{code}

\noindent The following is also equivalent:

\begin{code}
    oiiotool big.1-3#.tif --resize 100x100 -o small.1-3#.tif
\end{code}

You can also explicitly use the {\cf --frames} to specify a frame
sequence very flexibly as a sequence of comma-separated subsequences,
where each subsequence is a single frame (e.g., {\cf 100}), a range of
frames ({\cf 100-150}), or a frame range with step size ({\cf 100-150x4}).
An optional {\cf --framepadding} can be used to change the default number
of digits (with leading zeroes applied) that the frame numbers should
have.  It defaults to 4.
=======
oiiotool use either a numeric range wildcard (designated such as
``{\cf 1-10\#}'' or a {\cf printf}-like notation ``{\cf 1-10\%d}''),
or spelling out a more complex pattern with
{\cf --frames}.  For example:

\begin{code}
    oiiotool big.1-3#.tif --resize 100x100 -o small.1-3#.tif

    oiiotool big.1-3%04d.tif --resize 100x100 -o small.1-3%04d.tif

    oiiotool --frames 1-3 big.#.tif --resize 100x100 -o small.#.tif

    oiiotool --frames 1-3 big.%04d.tif --resize 100x100 -o small.%04d.tif
\end{code}

\noindent Any of those will be the equivalent of having issued the following
sequence of commands:

\begin{code}
    oiiotool big.0001.tif --resize 100x100 -o small.0001.tif
    oiiotool big.0002.tif --resize 100x100 -o small.0002.tif
    oiiotool big.0003.tif --resize 100x100 -o small.0003.tif
\end{code}

The frame range may be forwards ({\cf 1-5}) or backwards ({\cf 5-1}),
and may give a step size to skip frames ({\cf 1-5x2} means 1, 3, 5) or
take the complement of the step size set ({\cf 1-5y2} means 2, 4) and
may combine subsequences with a comma.

If you are using the {\cf \#} or {\cf @} wildcards, then
the wildcard characters themselves specify how many digits to pad
with leading zeroes, with {\cf \#} indicating 4 digits and {\cf @}
indicating one digit (these may be combined: {\cf \#@@} means 6 digits).
An optional {\cf --framepadding} can also be used to override the number
of padding digits.
>>>>>>> 26c70afd
For example,
\begin{code}
    oiiotool --framepadding 3 --frames 3,4,10-20x2 blah.#.tif
\end{code}
\noindent would match {\cf blah.003.tif}, {\cf blah.004.tif},
{\cf blah.010.tif}, {\cf blah.012.tif}, 
{\cf blah.014.tif}, {\cf blah.016.tif}, {\cf blah.018.tif}, 
{\cf blah.020.tif}.
<<<<<<< HEAD
=======

Alternately, you can use the {\cf printf} notation, such as
\begin{code}
    oiiotool --frames 3,4,10-20x2 blah.%03d.tif
\end{code}
>>>>>>> 26c70afd


\section{\oiiotool Tutorial / Recipes}

This section will give quick examples of common uses of \oiiotool to get
you started.  They should be fairly intuitive, but you can read the
subsequent sections of this chapter for all the details on every
command.

\subsection*{Printing information about images}

To print the name, format, resolution, and data type of an image
(or many images):

\begin{code}
    oiiotool --info *.tif
\end{code}

\noindent To also print the full metadata about each input image, use both
{\cf --info} and {\cf -v}:

\begin{code}
    oiiotool --info -v *.tif
\end{code}

\noindent To print info about all subimages and/or MIP-map levels of each
input image, use the {\cf -a} flag:

\begin{code}
    oiiotool --info -v -a mipmap.exr
\end{code}

\noindent To print statistics giving the minimum, maximum, average, and
standard deviation of each channel of an image, as well as other
information about the pixels:

\begin{code}
    oiiotool --stats img_2012.jpg
\end{code}

\noindent The {\cf --info}, {\cf --stats}, {\cf -v}, and {\cf -a} flags may
be used in any combination.


\subsection*{Converting between file formats}

It's a snap to convert among image formats supported by \product
(i.e., for which \ImageInput and \ImageOutput plugins can be found).
The \oiiotool utility will simply infer the file format from the
file extension. The following example converts a PNG image to JPEG:

\begin{code}
    oiiotool lena.png -o lena.jpg
\end{code}

The first argument ({\cf lena.png}) is a filename, causing \oiiotool to
read the file and makes it the current image.  The {\cf -o} command
outputs the current image to the filename specified by the next
argument.

Thus, the above command should be read to mean, ``Read {\cf lena.png}
into the current image, then output the current image as {\cf lena.jpg}
(using whatever file format is traditionally associated with the {\cf
  .jpg} extension).''


\subsection*{Comparing two images}

To print a report of the differences between two images of the same
resolution:

\begin{code}
    oiiotool old.tif new.tif --diff
\end{code}

\noindent If you also want to save an image showing just the differences:

\begin{code}
    oiiotool old.tif new.tif --diff --sub --abs -o diff.tif
\end{code}

This looks complicated, but it's really simple: read {\cf old.tif},
read {\cf new.tif} (pushing {\cf old.tif} down on the image stack),
report the differences between them, subtract {\cf new.tif} from 
{\cf old.tif} and replace them both with the difference image,
replace that with its absolute value, then save that image to 
{\cf diff.tif}.


\subsection*{Changing the data format or bit depth}

Just use the {\cf -d} option to specify a pixel data format for all
subsequent outputs.  For example, assuming that {\cf in.tif} uses 16-bit
unsigned integer pixels, the following will convert it to an 8-bit
unsigned pixels:

\begin{code}
    oiiotool in.tif -d uint8 -o out.tif
\end{code}

For formats that support per-channel data formats, you can override
the format for one particular channel using {\cf -d CHNAME=TYPE}.
For example, assuming {\cf rgbaz.exr} is a {\cf float} RGBAZ file,
and we wish to convert it to be {\cf half} for RGBA, and {\cf float}
for Z.  That can be accomplished with the following command:

\begin{code}
    oiiotool rgbaz.tif -d half -d Z=float -o rgbaz2.exr
\end{code}


\subsection*{Changing the compression}

The following command converts writes a TIFF file, specifically using
LZW compression:

\begin{code}
    oiiotool in.tif --compression lzw -o compressed.tif
\end{code}

The following command writes its results as a JPEG file at a 
compression quality of 50 (pretty severe compression):

\begin{code}
    oiiotool big.jpg --quality 50 -o small.jpg
\end{code}



\subsection*{Converting between scanline and tiled images}

Convert a scanline file to a tiled file with $16 \times 16$ tiles:

\begin{code}
    oiiotool s.tif --tile 16 16 -o t.tif
\end{code}

\noindent Convert a tiled file to scanline:

\begin{code}
    oiiotool t.tif --scanline -o s.tif
\end{code}



\subsection*{Adding captions or metadata}

\begin{code}
    oiiotool foo.jpg --caption "Hawaii vacation" -o bar.jpg
    oiiotool foo.jpg --keyword "volcano,lava" -o bar.jpg
    oiiotool in.exr --attrib "FStop" 22.0 -o out.exr
\end{code}


\subsection*{Scale the values in an image}

<<<<<<< HEAD
Reduce the brightness of the R, G, and B channels by 10%%,
=======
Reduce the brightness of the R, G, and B channels by 10\%,
>>>>>>> 26c70afd
but leave the A channel at its original value:

\begin{code}
    oiiotool original.exr --cmul 0.9,0.9,0.9,1.0 -o out.exr
\end{code}

\subsection*{Resize an image}

Resize by a known scale factor:

\begin{code}
    oiiotool original.tif --resize 200% -o big.tif
    oiiotool original.tif --resize 25% -o small.tif
\end{code}

\noindent Resize to a specific resolution:

\begin{code}
    oiiotool original.tif --resize 1024x768 -o specific.tif
\end{code}

\noindent Resize to fit into a given resolution, keeping the original
aspect ratio and padding with black where necessary:

\begin{code}
    oiiotool original.tif --fit 640x480 -o fit.tif
\end{code}


\subsection*{Color convert an image}

This command linearizes a JPEG assumed to be in sRGB, saving as
an HDRI OpenEXR file:

\begin{code}
    oiiotool photo.jpg --colorconvert sRGB linear -o output.exr
\end{code}

\noindent And the other direction:

\begin{code}
    oiiotool render.exr --colorconvert linear sRGB -o fortheweb.png
\end{code}

\noindent This converts between two named color spaces (presumably
defined by your facility's OpenColorIO configuration):

\begin{code}
    oiiotool in.dpx --colorconvert lg10 lnf -o out.exr
\end{code}


\subsection*{Channel reordering and padding}

\noindent Turn a single channel image into gray RGB:
\begin{code}
    oiiotool gray.tif --ch 0,0,0 -o rgb.tif
\end{code}

\noindent Copy just the color from an RGBA file, truncating the A,
yielding RGB only:
\begin{code}
    oiiotool rgba.tif --ch R,G,B -o rgb.tif
\end{code}

\noindent Zero out the red and green channels:
\begin{code}
    oiiotool rgb.tif --ch =0,=0,B -o justblue.tif
\end{code}

\noindent Swap the red and blue channels from an RGBA image:
\begin{code}
    oiiotool rgba.tif --ch 2,1,0,3 -o bgra.tif
\end{code}

\noindent Extract just the named channels from a complicted many-channel
image, and add an alpha channel that is 1 everywhere:
\begin{code}
    oiiotool allmyaovs.exr --ch spec.R,spec.G,spec.B,=1 -o spec.exr
\end{code}

\noindent Add a channel to an RGBA image, setting it to 3.0 everywhere,
and naming it ``Z'' so it will be recognized as a $z$ channel:
\begin{code}
    oiiotool rgba.exr --ch R,G,B,A,Z=3.0 -o rgbaz.exr
\end{code}


\subsection*{Composite a sequence of images}

\noindent Composite foreground images over background images for a
series of files with frame numbers in their names:
\begin{code}
<<<<<<< HEAD
    oiiotool fg.1-50#.exr bg.1-50#.exr --over -o comp.1-50#.exr
=======
    oiiotool fg.1-50%04d.exr bg.1-50%04d.exr --over -o comp.1-50%04d.exr
>>>>>>> 26c70afd
\end{code}

\noindent Or,
\begin{code}
<<<<<<< HEAD
    oiiotool --frames 1-50 fg.#.exr bg.#.exr --over -o comp.#.exr
=======
    oiiotool --frames 1-50 fg.%04d.exr bg.%04d.exr --over -o comp.%04d.exr
>>>>>>> 26c70afd
\end{code}


\newpage
\section{\oiiotool commands: general}

\apiitem{--help}
Prints usage information to the terminal.
\apiend

\apiitem{-v}
Verbose status messages --- print out more information about what
\oiiotool is doing at every step.
\apiend

\apiitem{-q}
Quet mode --- print out less information about what \oiiotool is doing
(only errors).
\apiend

\apiitem{--runstats}
Print timing and memory statistics about the work done by \oiiotool.
\apiend

\apiitem{-a}
Performs all operations on all subimages and/or MIPmap levels of each
input image.  Without {\cf -a}, generally each input image will really
only read the top-level MIPmap of the first subimage of the file.
\apiend

\apiitem{--info}
Prints information about each input image as it is read.  If verbose mode
is turned on ({\cf -v}), all the metadata for the image is printed.
If verbose mode is not turned on, only the resolution and data format
are printed.
\apiend

\apiitem{--metamatch \emph{regex} \\
--no-metamatch \emph{regex}}
<<<<<<< HEAD
\NEW
=======
>>>>>>> 26c70afd
Regular expressions to restrict which metadata are output when using
{\cf oiiotool --info -v}.  The {\cf --metamatch} expression causes only
metadata whose name matches to print; non-matches are not output.  The
{\cf --no-metamatch} expression causes metadata whose name matches to be
suppressed; others (non-matches) are printed.  It is not advised to use
both of these options at the same time (probably nothing bad will
happen, but it's hard to reason about the behavior in that case).
\apiend

\apiitem{--stats}
Prints detailed statistical information about each input image as it is
read.
\apiend

\apiitem{--hash}
Print the SHA-1 hash of the pixels of each input image.
\apiend

\apiitem{--diff}
This command computes the difference of the current image and the next
image on the stack, and prints a report of those differences (how
many pixels differed, the maximum amount, etc.).  This command does not
alter the image stack.
\apiend

\apiitem{--colorcount \emph{r1,g1,b1,...:r2,g2,b2,...:...}}
Given a list of colors separated by colons or semicolons, where each
color is a list of comma-separated values (for each channel), examine
all pixels of the current image and print a short report of how many
pixels matched each of the colors.

\noindent Optional appended arguments include:

\begin{tabular}{p{10pt} p{0.75in} p{3.75in}}
  & {\cf eps=}\emph{r,g,b,...} & Tolerance for matching colors (default:
  0.001 for all channels).
\end{tabular}

\noindent Examples:

\begin{code}
    oiiotool test.tif --colorcount "0.792,0,0,1;0.722,0,0,1"
\end{code}
\noindent might produce the following output:
\begin{code}
   10290  0.792,0,0,1
   11281  0.722,0,0,1
\end{code}

\noindent Notice that use of double quotes (\qkw{ }) around the list of
color arguments, in order to make sure that the command shell does not
interpret the semicolon ({\cf ;}) as a statement separator.  An
alternate way to specify multiple colors is to separate them with a
colon ({\cf :}), for example:
\begin{code}
    oiiotool test.tif --colorcount 0.792,0,0,1:0.722,0,0,1
\end{code}

\noindent Another example:

\begin{code}
    oiiotool test.tif --colorcount:eps=.01,.01,.01,1000 "0.792,0,0,1"
\end{code}

\noindent This example sets a larger epsilon for the R, G, and B 
channels (so that, for example, a pixel with value [0.795,0,0] would
also match), and by setting the epsilon to 1000 for the alpha channel,
it effectively ensures that alpha will not be considered in the matching
of pixels to the color value.
\apiend

\apiitem{--rangecheck \emph{Rlow,Glow,Blow,...}  \emph{Rhi,Bhi,Ghi,...}}
Given a two colors (each a comma-separated list of values for each
channel), print a count of the number of pixels in the image that has
channel values outside the [low,hi] range.  Any channels not
specified will assume a low of 0.0 and high of 1.0.

\noindent Example:

\begin{code}
    oiiotool test.exr --rangecheck 0,0,0 1,1,1
\end{code}
\noindent might produce the following output:
\begin{code}
     0  < 0,0,0
   221  > 1,1,1
 65315  within range
\end{code}
\apiend

\apiitem{--no-clobber}
Sets ``no clobber'' mode, in which existing images on disk will never be 
overridden, even if the {\cf -o} command specifies that file.
\apiend

\apiitem{--threads \emph{n}}
Use \emph{n} execution threads if it helps to speed up image operations.
The default (also if $n=0$) is to use as many threads as there are cores
present in the hardware.
\apiend

\apiitem{--frames \emph{seq}\\
--framepadding \emph{n}}
<<<<<<< HEAD
\NEW
Describes the frame range to substitute for the {\cf \#} wildcard.  The
=======
Describes the frame range to substitute for the {\cf \#} or {\cf \%0Nd} 
numeric wildcards.  The
>>>>>>> 26c70afd
sequence is a comma-separated list of subsequences; each subsequence
is a single frame (e.g., {\cf 100}), a range of frames ({\cf 100-150}),
or a frame range with step ({\cf 100-150x4} means {\cf  100,104,108,...}).

The frame padding is the number of digits (with leading zeroes applied)
that the frame numbers should have.  It defaults to 4.

For example,
\begin{code}
    oiiotool --framepadding 3 --frames 3,4,10-20x2 blah.#.tif
\end{code}
\noindent would match {\cf blah.003.tif}, {\cf blah.004.tif},
{\cf blah.010.tif}, {\cf blah.012.tif}, 
{\cf blah.014.tif}, {\cf blah.016.tif}, {\cf blah.018.tif}, 
{\cf blah.020.tif}.
\apiend

\begin{comment}
\apiitem{--inplace}
Causes the output to \emph{replace} the input file, rather than create a
new file with a different name.

Without this flag, \oiiotool expects two file names, which will
be used to specify the input and output files, respectively.

But when {\cf --inplace} option is used, any number of file names $\ge 1$ may
be specified, and the image conversion commands are applied to each file
in turn, with the output being saved under the original file name.  This
is useful for applying the same conversion to many files.  

For example, the following example will add the caption ``Hawaii
vacation'' to all JPEG files in the current directory:

\begin{code}
        oiiotool --inplace --adjust-time --caption "Hawaii vacation" *.jpg
\end{code}
\apiend
\end{comment}


\section{\oiiotool commands: reading and writing images}

The commands described in this section read images, write images,
or control the way that subsequent images will be written upon output.

\apiitem{\rm \emph{filename}}
If a command-line option is the name of an image file, that file will
be read and will become the new \emph{current image}, with the previous
current image pushed onto the image stack.
\apiend

\apiitem{-o \rm \emph{filename}}
Outputs the current image to the named file.  This does not remove the
current image, it merely saves a copy of it.
\apiend

\apiitem{-d {\rm \emph{datatype}} \\
-d {\rm \emph{channelname}{\cf =}\emph{datatype}}}

Attempts to set the pixel data type of all subsequent outputs.  If no
channel is named, sets \emph{all} channels to be the specified data
type.  If a specific channel is named, then the data type will be
overridden for just that channel (multiple {\cf -d} commands may be
used).

Valid types are: {\cf uint8}, {\cf sint8}, 
{\cf uint16}, {\cf sint16}, {\cf  half}, {\cf float}, {\cf double}.
The types {\cf uint10} and {\cf uint12} may be used to request 10- or
12-bit unsigned integers.  If the output file format does not support
them, {\cf uint16} will be substituted.

If the {\cf -d} option is not supplied, the output data type will
be the same as the data format of the input files, if possible.

In any case, if the output file type does not support the requested
data type, it will instead use whichever supported data type results
in the least amount of precision lost.
\apiend

% FIXME -- no it doesn't!
%\apiitem{-g {\rm \emph{gamma}}}
%Applies a gamma correction of $1/\mathrm{gamma}$ to the pixels as they
%are output.
%\apiend

%\apiitem{--sRGB}
%Explicitly tags the image as being in sRGB color space.  Note that this
%does not alter pixel values, it only marks which color space those
%values refer to (and only works for file formats that understand such
%things).  An example use of this command is if you have an image 
%that is not explicitly marked as being in any particular color space,
%but you know that the values are sRGB.
%\apiend

\apiitem{--scanline}
Requests that subsequent output files be scanline-oriented, if scanline
orientation is supported by the output file format.  By default, the
output file will be scanline if the input is scanline, or tiled if the
input is tiled.
\apiend

\apiitem{--tile {\rm \emph{x}} {\rm \emph{y}}}
Requests that subsequent output files be tiled, with the given $x \times y$ 
tile size, if tiled images are supported by the output format.
By default, the output file will take on the tiledness and tile size
of the input file.
\apiend

\apiitem{--compression {\rm \emph{method}}}
Sets the compression method for subsequent output images.  Each
\ImageOutput plugin will have its own set of methods that it supports.
By default, the output image will use the same compression technique as
the input image (assuming it is supported by the output format,
otherwise it will use the default compression method of the output
plugin).  
\apiend

\apiitem{--quality {\rm \emph{q}}}
Sets the compression quality, on a 1--100 floating-point scale.
This only has an effect if the particular compression method supports
a quality metric (as JPEG does).
\apiend

\apiitem{--planarconfig {\rm \emph{config}}}
Sets the planar configuration of subsequent outputs (if supported by
their formats).  Valid choices are: {\cf config} for contiguous (or
interleaved) packing of channels in the file (e.g., RGBRGBRGB...), 
{\cf separate} for separate channel planes (e.g.,
RRRR...GGGG...BBBB...), or {\cf default} for the default choice for the
given format.  This command will be ignored for output files whose 
file format does not support the given choice.
\apiend

\apiitem{--adjust-time}
When this flag is present, after writing each output, the resulting
file's modification time will be adjusted to match any \qkw{DateTime}
metadata in the image.  After doing this, a directory listing will show
file times that match when the original image was created or captured,
rather than simply when \oiiotool was run.  This has no effect on
image files that don't contain any \qkw{DateTime} metadata.
\apiend

\apiitem{--noautocrop}
For subsequent outputs, do \emph{not} automatically crop images whose
formats don't support separate pixel data and full/display windows.
Without this, the default is that outputs will be cropped or padded with
black as necessary when written to formats that don't support the
concepts of pixel data windows and full/display windows.  This is a
non-issue for file formats that support these concepts, such as OpenEXR.
\apiend

\apiitem{--autotrim}
For subsequent outputs, if the output format supports separate pixel
data and full/display windows, automatically trim the output so that
it writes the minimal data window that contains all the non-zero valued
pixels.  In other words, trim off any all-black border rows and columns
before writing the file.
\apiend


\section{\oiiotool commands that change the current image metadata}

This section describes \oiiotool commands that alter the metadata
of the current image, but do not alter its pixel values.  Only the
current (i.e., top of stack) image is affected, not any images further
down the stack.

If the {\cf -a} flag has previously been set, these commands apply to
all subimages or MIPmap levels of the current top image.  Otherwise,
they only apply to the highest-resolution MIPmap level of the first
subimage of the current top image.

\apiitem{--attrib {\rm \emph{name value}}}
Adds or replaces metadata with the given \emph{name} to have the 
specified \emph{value}.

It will try to infer the type of the metadata from the value: if the
value contains only numerals (with optional leading minus sign), it will
be saved as {\cf int} metadata; if it also contains a decimal point, it
will be saved as {\cf float} metadata; otherwise, it will be saved as
a {\cf string} metadata.

For example, you could explicitly set the IPTC location metadata fields
with:
\begin{code}
        oiiotool --attrib "IPTC:City" "Berkeley" in.jpg out.jpg
\end{code}
\apiend

\apiitem{--sattrib {\rm \emph{name value}}}
Adds or replaces metadata with the given \emph{name} to have the 
specified \emph{value}, forcing it to be interpreted as a {\cf string}.
This is helpful if you want to set a {\cf string} metadata to a value
that the {\cf --attrib} command would normally interpret as a number.
\apiend

\apiitem{--caption {\rm \emph{text}}}
Sets the image metadata \qkw{ImageDescription}.
This has no effect if the output image format does not support some kind
of title, caption, or description metadata field.
Be careful to enclose \emph{text} in quotes if you want your caption to
include spaces or certain punctuation!
\apiend

\apiitem{--keyword {\rm \emph{text}}}
Adds a keyword to the image metadata \qkw{Keywords}.  Any existing
keywords will be preserved, not replaced, and the new keyword will not
be added if it is an exact duplicate of existing keywords.  This has no
effect if the output image format does not support some kind of keyword
field.  

Be careful to enclose \emph{text} in quotes if you want your keyword to
include spaces or certain punctuation.  For image formats that have only
a single field for keywords, \OpenImageIO will concatenate the keywords,
separated by semicolon (`;'), so don't use semicolons within your
keywords.
\apiend

\apiitem{--clear-keywords}
Clears all existing keywords in the current image.
\apiend

\apiitem{--orientation {\rm \emph{orient}}}
Explicitly sets the image's \qkw{Orientation} metadata to a numeric
value (see Section~\ref{metadata:orientation} for the numeric codes).
This only changes the metadata field that specifies
how the image should be displayed, it does NOT alter the pixels
themselves, and so has no effect for image formats that don't
support some kind of orientation metadata.
\apiend

\apiitem{--rotcw \\
--rotccw \\
--rot180}
Adjusts the image's \qkw{Orientation} metadata by rotating it $90^\circ$
clockwise, $90^\circ$ degrees counter-clockwise, or $180^\circ$,
respectively, compared to its current setting.  This only changes the
metadata field that specifies how the image should be displayed, it does
NOT alter the pixels themselves, and so has no effect for image formats
that don't support some kind of orientation metadata.
\apiend

\apiitem{--origin {\rm \emph{offset}}}
Set the pixel data window origin, essentially translating the existing
pixel data window to a different position on the image plane.
The offset is in the form
\begin{code}
     [+-]x[+-]y
\end{code}
\noindent Examples: 
\begin{code}
    --origin +20+10           x=20, y=10
    --origin +0-40            x=0, y=-40
\end{code}
\apiend

\apiitem{--fullsize {\rm \emph{size}}}
Set the display/full window size and/or offset.  The size is in the
form 
\\ \emph{width}\,{\cf x}\,\emph{height}{\cf [+-]}\emph{xoffset}{\cf
  [+-]}\emph{yoffset} \\
If either the offset or resolution is omitted, it will remain
unchanged.

\noindent Examples: 

\begin{tabular}{p{2in} p{4in}}
    {\cf --fullsize 1920x1080}  &      resolution w=1920, h=1080, offset unchanged \\
    {\cf --fullsize -20-30} &          resolution unchanged, x=-20, y=-30 \\
    {\cf --fullsize 1024x768+100+0}  & resolution w=1024, h=768, offset
    x=100, y=0
\end{tabular}

\apiend

\apiitem{--fullpixels}
Set the full/display window range to exactly cover the pixel data window.
\apiend

\apiitem{--chnames {\rm \emph{name-list}}}
Rename some or all of the channels of the top image to the given
comma-separated list.  Any completely empty channel names in the
list will not be changed.  For example,

\begin{code}
    oiiotool in.exr --chnames ",,,A,Z" -o out.exr
\end{code}

\noindent will rename channel 3 to be \qkw{A} and channel 4 to be
\qkw{Z}, but will leave channels 0--3 with their old names.
\apiend


\section{\oiiotool commands that adjust the image stack}

\apiitem{--pop}
Pop the image stack, discarding the current image and thereby
making the next image on the stack into the new current image.
\apiend

\apiitem{--dup}
Duplicate the current image and push the duplicate on the stack.
Note that this results in both the current and the next image 
on the stack being identical copies.
\apiend

\apiitem{--swap}
<<<<<<< HEAD
\NEW
Swap the current image and the next one on the stack.
\apiend

\apiitem{--ch {\rm \emph{channellist}}}
Replaces the top image with a new copy whose channels have been 
reordered as given by the \emph{channellist}.  The {\cf channellist}
is a comma-separated list of channel names and/or numbers (e.g., 
\qkw{R,G,B}, \qkw{A}, \qkw{B,G,R}, \qkw{4,5,6,A}).  Channel numbers outside
the valid range of input channels, or unknown names, will be replaced
by black channels.
\NEW A channel designation beginning with the {\cf =} character and followed
by a number is a \emph{literal value} that will be used to fill that
channel.  If the \emph{channellist} is shorter than the number of
channels in the source image, unspecified channels will be omitted.
=======
Swap the current image and the next one on the stack.
>>>>>>> 26c70afd
\apiend

\apiitem{--chappend}
\NEW
Replaces the top two images on the stack with a new image comprised of
the channels of both images appended together.
\apiend

\apiitem{--selectmip {\rm \emph{level}}}
If the current image is MIP-mapped, replace the current image with a new
image consisting of only the given \emph{level} of the MIPmap.
Level 0 is the highest resolution version, level 1 is the next-lower
resolution version, etc.
\apiend

\apiitem{--unmip}
If the current image is MIP-mapped, discard all but the top level
(i.e., replacing the current image with a new image consisting of only the
highest-resolution level).  Note that this is equivalent to 
{\cf --selectmip 0}.
\apiend

\apiitem{--subimage {\rm \emph{n}}}
If the current image has multiple subimages, replace the current image
with a new image consisting of only the given subimage.
\apiend

\apiitem{--siappend {\rm \emph{n}}}
\NEW   % 1.3
Replaces the two two images on the stack with a new image comprised of the
subimages of both images appended together.
\apiend

\apiitem{--ch {\rm \emph{channellist}}}
Replaces the top image with a new copy whose channels have been 
reordered as given by the \emph{channellist}.  The {\cf channellist}
is a comma-separated list of channel names and/or numbers (e.g., 
\qkw{R,G,B}, \qkw{A}, \qkw{B,G,R}, \qkw{4,5,6,A}).  Channel numbers outside
the valid range of input channels, or unknown names, will be replaced
by black channels.

\NEW % 1.3?
A channel designation beginning with the {\cf =} character and followed
by a number is a \emph{literal value} that will be used to fill that
channel.  If the \emph{channellist} is shorter than the number of
channels in the source image, unspecified channels will be omitted.
\apiend

\apiitem{--chappend}
Replaces the top two images on the stack with a new image comprised of
the channels of both images appended together.
\apiend

\apiitem{--flatten}
\index{deep images}
\NEW   % 1.3
If the top image is ``deep,'' then ``flatten'' it by compositing the depth
samples in each pixel.
\apiend


\section{\oiiotool commands that make entirely new images}

\apiitem{--create {\rm \emph{size channels}}}

Create new black image with the given size and number of channels,
pushing it onto the image stack and making it the new current image.

The \emph{size} is in the form
\\ \emph{width}\,{\cf x}\,\emph{height}{\cf [+-]}\emph{xoffset}{\cf
  [+-]}\emph{yoffset} \\
If the offset is omitted, it will be $x=0,y=0$.

\noindent Examples:

\begin{tabular}{p{2in} p{4in}}
    {\cf --create 1920x1080 3}  &      RGB with w=1920, h=1080, x=0, y=0 \\
    {\cf --create 1024x768+100+0 4}  & RGBA with w=1024, h=768, x=100, y=0
\end{tabular}
\apiend


\apiitem{--pattern {\rm \emph{patternname size channels}}}
Create new image with the given size and number of channels,
initialize its pixels to the named pattern, and push it onto 
the image stack to make it the new current image.

The \emph{size} is in the form
\\ \emph{width}\,{\cf x}\,\emph{height}{\cf [+-]}\emph{xoffset}{\cf
  [+-]}\emph{yoffset} \\
If the offset is omitted, it will be $x=0,y=0$.

The patterns recognized include the following:

\begin{tabular}{p{1in} p{4in}}
    {\cf black}  & A black image (all pixels 0.0) \\
    {\cf constant}  & A constant color image, defaulting to white, but
       the color can be set with the optional {\cf :color=r,g,b,...}
       arguments giving a numerical value for each channel. \\
    {\cf checker} & A black and white checkerboard pattern.  The
       optional argument {\cf :width=} sets with width of the checkers
       (defaulting to 8 pixels).
\end{tabular}

\noindent Examples:

\apiitem{--pattern constant:color=0.3,0.5,0.1,1.0 640x480 4}
\vspace{10pt}
A constant 4-channel, $640\times 480$ image with all pixels (0.5, 0.5,
0.1, 1).
\apiend

\apiitem{--pattern checker:width=16 512x512 3}
\vspace{10pt}
An $512 \times 512$ RGB image with a 16-pixel-wide checker pattern.
\apiend

\apiend


\apiitem{--kernel {\rm \emph{name size}}}
Create new 1-channel {\cf float} image big enough to hold the named
kernel and size (size is expressed as \emph{width}{\cf x}\emph{height},
e.g. {\cf 5x5}).  The \emph{width} and \emph{height} are allowed to be
floating-point numbers. The kernel image will have its origin offset so
that the kernel center is at (0,0), and and will be normalized (the sum
of all pixel values will be 1.0).

Kernel names can be: {\cf gaussian}, {\cf sharp-gaussian}, {\cf box},
{\cf triangle}, {\cf blackman-harris}, {\cf mitchell}, {\cf b-spline},
{\cf disk}.  There are also {\cf catmull-rom} and {\cf lanczos3}, but
they are fixed-size kernels that don't scale with the width, and are
therefore probably less useful in most cases.

\noindent Examples:

\begin{code}
    oiiotool --kernel gaussian 11x11 -o gaussian.exr
\end{code}
\apiend



\apiitem{--capture}

Capture a frame from a camera device, pushing it onto the image stack
and making it the new current image.  Optional appended arguments
include:

\begin{tabular}{p{10pt} p{1in} p{3.5in}}
  & {\cf camera=}\emph{num} & Select which camera number to capture
  (default: 0).
\end{tabular}

\noindent Examples:

\begin{tabular}{p{2in} p{4in}}
    {\cf --capture}  &      Capture from the default camera. \\
    {\cf --capture:camera=1}  & Capture from camera 2. \\
\end{tabular}
\apiend


\section{\oiiotool commands that do image processing}

\apiitem{--add}
Replace the \emph{two} top images with a new image that is the sum of
those images.
\apiend

\apiitem{--sub}
Replace the \emph{two} top images with a new image that is the difference
between the first and second images.
\apiend

\apiitem{--mul}
Replace the \emph{two} top images with a new image that the
pixel-by-pixel, channel-by-channel multiplicative product of
the first and second images.
\apiend

\apiitem{--abs}
Replace the current image with a new image that has each pixel
consisting of the \emph{absolute value} of he old pixel value.
\apiend

<<<<<<< HEAD
\apiitem{--cmul {\rm \emph{value}} \\
--cmul {\rm \emph{value0,value1,value2...}}}
\NEW
=======
\apiitem{--cadd {\rm \emph{value}} \\
--cadd {\rm \emph{value0,value1,value2...}}}
Add a constant value to all the pixels in the current image.  If a
single constant value is given, it will be added to all color channels.
Alternatively, a series of comma-separated constant values (with no
spaces!) may be used to specifiy a different value to add to each
channel in the image, respectively.
\apiend

\apiitem{--cmul {\rm \emph{value}} \\
--cmul {\rm \emph{value0,value1,value2...}}}
>>>>>>> 26c70afd
Multiply all the pixel values in the top image by a constant value.
If a single constant value is given, all color channels will have their values
multiplied by the same value.  Alternatively, a series of
comma-separated constant values (with no spaces!) may be used to specifiy a
different multiplier for each channel in the image, respectively.
\apiend

<<<<<<< HEAD
=======
\apiitem{--chsum}
Replaces the top image by a copy that contains only 1 color channel,
whose value at each pixel is the sum of all channels of the original
image.  Using the optional {\cf weight} allows you to customize the
weight of each channel in the sum.

\begin{tabular}{p{10pt} p{1in} p{3.5in}}
  & {\cf weight=}\emph{r,g,...} & Specify the weight of each channel
  (default: 1).
\end{tabular}

\noindent Example:
\begin{code}
    oiiotool RGB.tif --chsum:weight=.2126,.7152,.0722 -o luma.tif
\end{code}
\apiend

\apiitem{--paste {\rm \emph{location}}}
Takes two images -- the first is the ``foreground'' and the second is
the ``background'' -- and uses the pixels of the foreground to replace
those of the backgroud beginning at the upper left \emph{location}
(expressed as {\cf +}\emph{xpos}{\cf +}\emph{ypos}, e.g., {\cf +100+50},
or of course using {\cf -} for negative offsets).
\apiend

\apiitem{--mosaic {\rm \emph{size}}}
Removes \emph{w}{\cf x}\emph{h} images, dictated by the
\emph{size}, and turns them into a single image mosaic.
Optional appended arguments
include:

\begin{tabular}{p{10pt} p{1in} p{3.5in}}
  & {\cf pad=}\emph{num} & Select the number of pixels of black padding
    to add between images (default: 0).
\end{tabular}

\noindent Examples:
\begin{code}
    oiiotool left.tif right.tif --mosaic:pad=16 2x1 -o out.tif

    oiiotool 0.tif 1.tif 2.tif 3.tif 4.tif --mosaic:pad=16 2x2 -o out.tif
\end{code}
\apiend

>>>>>>> 26c70afd
\apiitem{--over}
\index{composite}
Replace the \emph{two} top images with a new image that is the
Porter/Duff ``over'' composite with the first image as the foreground
and the second image as the background.
Both input images must have the same number and order of channels
and must contain an alpha channel.
\apiend

\apiitem{--zover}
\index{depth composite}
<<<<<<< HEAD
\NEW
=======
>>>>>>> 26c70afd
Replace the \emph{two} top images with a new image that is a \emph{depth
composite} of the two images -- the operation is the 
Porter/Duff ``over'' composite, but each pixel individually will choose
which of the two images is the foreground and which background, depending on
the ``Z'' channel values for that pixel (larger Z means farther away).
Both input images must have the same number and order of channels
and must contain both depth/Z and alpha channels. Optional appended arguments
include:

\begin{tabular}{p{10pt} p{1in} p{3.5in}}
  & {\cf zeroisinf=}\emph{num} & If nonzero, indicates that $z=0$ pixels
  should be treated as if they were infinitely far away. (The default is
  0, meaning that ``zero means zero.'').
\end{tabular}

\apiend

\apiitem{--flip}
Replace the current image with a new image that is flipped vertically,
with the top scanline becoming the bottom, and vice versa.
\apiend

\apiitem{--flop}
Replace the current image with a new image that is flopped horizontally,
with the leftmost column becoming the rightmost, and vice versa.
\apiend

\apiitem{--flipflop}
Replace the current image with a new image that is both flipped and
flopped, which is the same as a 180 degree rotation.
\apiend

\apiitem{--transpose}
Replace the current image with a new image that is trasposed about
the $xy$ axis (x and coordinates and size are flipped).
\apiend

\apiitem{--cshift {\rm \emph{offset}}}
Circularly shift the pixels of the image by the given offset (expressed
as {\cf +10+100} to move by 10 pixels horizontally and 100 pixels
vertically, or {\cf +50-30} to move by 50 pixels horizontally and
$-30$ pixels vertically.  \emph{Circular} shifting means that the
pixels wrap to the other side as they shift.
\apiend

\apiitem{--crop {\rm \emph{size}}}
Replace the current image with a new copy with the given \emph{size},
cropping old pixels no longer needed, padding black pixels where they
previously did not exist in the old image, and adjusting the offsets
if requested.

The size is in the form 
\\ \spc\spc \emph{width}\,{\cf x}\,\emph{height}{\cf [+-]}\emph{xoffset}{\cf
  [+-]}\emph{yoffset}
\\ or~~~~ \spc \emph{xmin,ymin,xmax,ymax} \\

\noindent Examples: 

\begin{tabular}{p{2in} p{4in}}
    {\cf --crop 100x120+35+40}  &      resolution w=100, h=120, offset x=35, y=40 \\
    {\cf --crop 35,40,134,159}  &      resolution w=100, h=120, offset x=35, y=40
\end{tabular}
\apiend

\apiitem{--croptofull}
Replace the current image with a new image that is ropped or padded
as necessary to make the pixel data window exactly cover
the full/display window.
\apiend

\apiitem{--resample {\rm \emph{size}}}
Replace the current image with a new image that is resampled to the
given pixel data resolution rapidly, but at a low quality, by simply
copying the ``closest'' pixel.  The \emph{size} is in the form 
\\ \spc\spc \emph{width}\,{\cf x}\,\emph{height}
\\ or~~~~ \spc \emph{scale}{\verb|%|} \\

\noindent Examples: 

\begin{tabular}{p{2in} p{4in}}
    {\cf --resample 1024x768}  &     new resolution w=100, h=120 \\
    {\cf --resample 50{\verb|%|}}  & reduce resolution to 50\verb|%| \\
    {\cf --resample 300{\verb|%|}}  & increase resolution by 3x
\end{tabular}

\apiend

\apiitem{--resize {\rm \emph{size}}}
Replace the current image with a new image that is resized to the 
given pixel data resolution.  The \emph{size} is in the form 
\\ \spc\spc \emph{width}\,{\cf x}\,\emph{height}
\\ or~~~~ \spc \emph{scale}{\verb|%|} \\

Optional appended arguments include:

\begin{tabular}{p{10pt} p{1in} p{3.75in}}
 & {\cf filter=}\emph{name} & Filter name. The default is {\cf
  blackman-harris} when increasing resolution, {\cf lanczos3} when
decreasing resolution. \\
\end{tabular}

\noindent Examples: 

\begin{tabular}{p{2in} p{4in}}
    {\cf --resize 1024x768}  &     new resolution w=100, h=120 \\
    {\cf --resize 50{\verb|%|}}  & reduce resolution to 50\verb|%| \\
    {\cf --resize 300{\verb|%|}}  & increase resolution by 3x
\end{tabular}

\apiend

\apiitem{--fit {\rm \emph{size}}}
<<<<<<< HEAD
\NEW
=======
>>>>>>> 26c70afd
Replace the current image with a new image that is resized to fit
into the given pixel data resolution, keeping the original aspect ratio
and padding with black pixels if the requested image size does not
have the same aspect ratio.  The \emph{size} is in the form 
\\ \spc\spc \emph{width}\,{\cf x}\,\emph{height}
\\ or~~~~ \spc \emph{width}\,{\cf x}\,\emph{height}{\cf [+-]}\emph{xorigin}{\cf [+-]}\emph{yorigin} \\

Optional appended arguments include:

\begin{tabular}{p{10pt} p{1in} p{3.75in}}
 & {\cf filter=}\emph{name} & Filter name. The default is {\cf
  blackman-harris} when increasing resolution, {\cf lanczos3} when
decreasing resolution. \\
<<<<<<< HEAD
\end{tabular}
\apiend

=======
 & {\cf pad=}\emph{p} & If the argument is nonzero, will pad with
  black pixels to make the resulting image exactly the size specified, if
  the source and desired size are not the same aspect ratio.
\end{tabular}

\noindent Examples:

\begin{code}
    oiiotool in.exr --fit:pad=1 640x480 -o out.exr

    oiiotool in.exr --fit 1024x1024 -o out.exr
\end{code}
\apiend

\apiitem{--convolve}
Use the top image as a kernel to convolve the next image farther down
the stack, replacing both with the result.

\noindent Examples:
\begin{code}
    # Use a kernel image already prepared
    oiiotool image.exr kernel.exr --convolve -o output.exr

    # Construct a kernel image on the fly with --kernel
    oiiotool image.exr --kernel gaussian 5x5 --convolve -o blurred.exr
\end{code}
\apiend

\apiitem{--blur {\rm \emph{size}}}
Blur the top image with a blur kernel of the given size expressed as
\emph{width}{\cf x}\emph{height}.  (The sizes may be floating point 
numbers.)

Optional appended arguments include:

\begin{tabular}{p{10pt} p{1in} p{3.75in}}
 & {\cf kernel=}\emph{name} & Kernel name. The default is {\cf
  gaussian}.
\end{tabular}

\noindent Examples:
\begin{code}
    oiiotool image.jpg --blur 5x5 -o blurred.jpg

    oiiotool image.jpg --blur:kernel=bspline 7x7 -o blurred.jpg
\end{code}
\apiend


\apiitem{--unsharp}
Unblur the top image using an ``unsharp mask.'' 

Optional appended arguments include:

\begin{tabular}{p{10pt} p{1in} p{3.75in}}
 & {\cf kernel=}\emph{name} & Name of the blur kernel (default: {\cf
    gaussian}). \\
 & {\cf width=}\emph{w} & Width of the blur kernel (default: 3). \\
 & {\cf contrast=}\emph{c} & Contrast scale (default: 1.0) \\
 & {\cf threshold=}\emph{t} & Threshold for applying the difference
  (default: 0)
\end{tabular}

\noindent Examples:
\begin{code}
    oiiotool image.jpg --unsharp -o sharper.jpg

    oiiotool image.jpg --unsharp:width=5:contrast=1.5 -o sharper.jpg
\end{code}
\apiend


\apiitem{--fft \\
--ifft}
Performs forward and inverse unitized discrete Fourier transform.
The forward FFT always transforms only the first channel of the
top image on the stack, and results in a 2-channel image (with real and
imaginary channels).  The inverse FFT transforms the first two
channels of the top image on the stack (assuming they are real and
imaginary, respectively) and results in a single channel result (with
the real component only of the spatial domain result).

\noindent Examples:
\begin{code}
    # Select the blue channel and take its DCT
    oiiotool image.jpg --ch 2 --fft -o fft.exr

    # Reconstruct from the FFT
    oiiotool fft.exr --ifft -o reconstructed.exr

    # Output the power spectrum: real^2 + imag^2
    oiiotool fft.exr --dup --mul --chsum -o powerspectrum.exr
\end{code}
\apiend


>>>>>>> 26c70afd
\apiitem{--fixnan {\rm \emph{streategy}}}
Replace the top image with a copy in which any pixels that contained
{\cf NaN} or {\cf Inf} values (hereafter referred to collectively as
``nonfinite'') are repaired.  If \emph{strategy} is {\cf black},
nonfinite values will be replaced with {\cf 0}.  If \emph{strategy} is
{\cf box3}, nonfinite values will be replaced by the average of all the
finite values within a $3 \times 3$ region surrounding the pixel.
\apiend

\apiitem{--clamp}
Replace the top image with a copy in which pixel values have been
clamped.  Optional arguments include:

Optional appended arguments include:

\begin{tabular}{p{10pt} p{1in} p{3.75in}}
 & {\cf min=}\emph{val} & Specify a minimum value for all channels. \\
 & {\cf min=}\emph{val0,val1,...} & Specify minimum value for each 
                                    channel individually. \\
 & {\cf max=}\emph{val} & Specify a maximum value for all channels. \\
 & {\cf max=}\emph{val0,val1,...} & Specify maximum value for each 
                                    channel individually. \\
 & {\cf clampalpha=}\emph{val} & If \emph{val} is nonzero, will 
                                    additionally clamp the alpha channel
                                    to [0,1].  (Default: 0, no
                                    additional alpha clamp.)
\end{tabular}

If no value is given for either the minimum or maximum, it will NOT
clamp in that direction.  For the variety of minimum and maximum that
specify per-channel values, a missing value indicates that the
corresponding channel should not be clamped.  

\noindent Examples: 

\begin{tabular}{p{2in} p{4in}}
    {\cf --clamp:min=0} & Clamp all channels to a mimimum of 0 (all \\
                        &  negative values are changed to 0). \\
    {\cf --clamp:min=0:max=1} & Clamp all channels to [0,1]. \\
    {\cf --clamp:clampalpha=1} & Clamp the designated alpha channel to [0,1]. \\
    {\cf --clamp:min=,,0:max=,,3.0} & Clamp the third channel to [0,3],
                                      do not clamp \\ & other channels.
\end{tabular}

\apiend

\apiitem{--rangecompress \\
--rangeexpand}
Range compression re-maps input values to a logarithmic scale.
Range expansion is the inverse mapping back to a linear scale.
Range compression and expansion only applies to color
channels; alpha or z channels will not be modified.

By default, this transformation will happen to each color channel 
independently.  But if the optional {\cf luma} argument is nonzero and
the image has at least 3 channels and the first three channels are
not alpha or depth, they will be assumed to be RGB and the pixel scaling
will be done using the luminance and applied equally to all color
channels. This can help to preserve color even when remapping intensity.

Optional appended arguments include:

\begin{tabular}{p{10pt} p{1in} p{3.75in}}
 & {\cf luma=}\emph{val} & If \emph{val} is 0, turns off the luma behavior.
\end{tabular}

Range compression and expansion can be useful in cases where high
contrast super-white ($> 1$) pixels (such as very bright highlights in
HDR captured or rendered images) can produce undesirable artifacts, such
as if you resize an HDR image using a filter with negative lobes --
which could result in objectionable ringing or even negative result
pixel values.  For example,

\begin{smallcode}
    oiiotool hdr.exr --rangecompress --resize 512x512 --rangeexpand -o resized.exr
\end{smallcode}
\apiend

\apiitem{--fillholes}
Replace the top image with a copy in which any pixels that had
$\alpha < 1$ are ``filled'' in a smooth way using data from
surrounding $\alpha > 0$ pixels, resulting in an image that is
$\alpha = 1$ and plausible color everywhere.
This can be used both to fill internal ``holes'' as well as to extend an
image out.
\apiend


\apiitem{--text {\rm \emph{words}}}
Draw (rasterize) text overtop of the current image.

\begin{tabular}{p{10pt} p{1in} p{3.75in}}
 & {\cf x=}\emph{xpos} & $x$ position (in pixel coordinates) of the text \\
 & {\cf y=}\emph{ypos} & $y$ position (in pixel coordinates) of the text  \\
 & {\cf size=}\emph{size} & font size (height, in pixels) \\
 & {\cf font=}\emph{name} & font name, full path to the font file on
  disk (use double quotes {\cf "name"} if the path name includes spaces) \\
 & {\cf color=}\emph{r,g,b,...} & specify the color of the text \\
\end{tabular}

The default positions the text starting at the center of the image,
drawn 16 pixels high in opaque white in all channels (1,1,1,...), and
using a default font (which may be system dependent).

\noindent Examples: 

\begin{code}
    oiiotool in.exr --text:x=10:y=400:size=40 "Hello world" -o out.exr
\end{code}

\apiend



\section{\oiiotool commands for color management}

\apiitem{--iscolorspace {\rm \emph{colorspace}}}
Alter the metadata of the current image so that it thinks its pixels
are in the named color space.  This does not alter the pixels of the
image, it only changes \oiiotool's understanding of what color
space those those pixels are in.
\apiend

\apiitem{--colorconvert {\rm \emph{fromspace tospace}}}
Replace the current image with a new image whose pixels are transformed
from the named \emph{fromspace} color space into the named
\emph{tospace} (disregarding any notion it may have previously had 
about the color space of the current image).  

If OIIO has been compiled with OpenColorIO support and the environment
variable {\cf \$OCIO} is set to point to a valid OpenColorIO
configuration file, you will have access to all the color spaces that
are known by that OCIO configuration.  If {\cf \$OCIO} does not point to
a valid configuration file or OIIO was not compiled with OCIO support,
then the only color space transformats available are {\cf linear} to
{\cf Rec709} (and vice versa) and {\cf linear} to {\cf sRGB} (and vice
versa).

If you ask for \oiiotool help ({\cf oiiotool --help}), at the very
bottom you will see the list of all color spaces that \oiiotool knows
about.
\apiend

\apiitem{--tocolorspace {\rm \emph{tospace}}}
Replace the current image with a new image whose pixels are transformed
from their existing color space (as best understood or guessed by OIIO)
into the named \emph{tospace}.  This is equivalent to a use of
{\cf oiiotool --colorconvert} where the \emph{fromspace} is
automatically deduced.
\apiend

\apiitem{--ociolook {\rm \emph{lookname}}}
Replace the current image with a new image whose pixels are transformed
using the named OpenColorIO look description.  Optional appended
arguments include:

\begin{tabular}{p{10pt} p{1in} p{3.75in}}
 & {\cf from=}\emph{val} & Assume the image is in the named color
  space. If no {\cf from=} is supplied, it will try to deduce it
  from the image's metadata or previous {\cf --iscolorspace}
  directives. \\
 & {\cf to=}\emph{val} & Convert to the named space after applying
  the look. \\
 & {\cf inverse=}\emph{val} & If \emph{val} is nonzero, inverts the 
  color transformation and look application. \\
 & {\cf key=}\emph{name} & \\
 & {\cf value=}\emph{str} & Adds a key/value pair to the ``context'' that
  OpenColorIO will used when applying the look. \\
\end{tabular}

This command is only meaningful if OIIO was compiled with OCIO support
and the environment variable {\cf \$OCIO} is set to point to a valid
OpenColorIO configuration file.  If you ask for \oiiotool help 
({\cf oiiotool --help}), at the very bottom you will see the list of all
looks that \oiiotool knows about.

\noindent Examples:
\begin{tinycode}
  oiiotool in.jpg --ociolook:from=vd8:to=vd8:key=SHOT:value=pe0012 match -o cc.jpg
\end{tinycode}

\apiend

\apiitem{--ociodisplay {\rm \emph{displayname viewname}}}
Replace the current image with a new image whose pixels are transformed
using the named OpenColorIO ``display'' transformation given by the
\emph{displayname} and \emph{viewname}.  Optional appended
arguments include:

\begin{tabular}{p{10pt} p{1in} p{3.75in}}
 & {\cf from=}\emph{val} & Assume the image is in the named color
  space. If no {\cf from=} is supplied, it will try to deduce it
  from the image's metadata or previous {\cf --iscolorspace}
  directives. \\
 & {\cf key=}\emph{name} & \\
 & {\cf value=}\emph{str} & Adds a key/value pair to the ``context'' that
  OpenColorIO will used when applying the look. \\
\end{tabular}

This command is only meaningful if OIIO was compiled with OCIO support
and the environment variable {\cf \$OCIO} is set to point to a valid
OpenColorIO configuration file.  If you ask for \oiiotool help 
({\cf oiiotool --help}), at the very bottom you will see the list of all
looks that \oiiotool knows about.

\noindent Examples:
\begin{tinycode}
  oiiotool in.exr --ociodisplay:from=lnf:key=SHOT:value=pe0012 sRGB Film -o cc.jpg
\end{tinycode}

\apiend

\apiitem{--unpremult}
Divide all color channels (those not alpha or z) of the current image by
the alpha value, to ``un-premultiply'' them.  This presumes that the
image starts of as ``associated alpha,'' a.k.a.\ ``premultipled.''
Pixels in which the alpha channel is 0 will not be modified (since the
operation is undefined in that case).  This is a no-op if there is no
identified alpha channel.
\apiend

\apiitem{--premult}
Multiply all color channels (those not alpha or z) of the current image
by the alpha value, to ``premultiply'' them.  This presumes that the
image starts of as ``unassociated alpha,'' a.k.a.\ ``non-premultipled.''
\apiend

<|MERGE_RESOLUTION|>--- conflicted
+++ resolved
@@ -52,48 +52,11 @@
 
 \subsubsection*{Frame sequences}
 
-<<<<<<< HEAD
-\NEW
-=======
->>>>>>> 26c70afd
 It is also possible to have \oiiotool operate on numbered sequences of
 images.  In effect, this will execute the \oiiotool command several
 times, making substitutions to the sequence arguments in turn.
 
 Image sequences are specified by having filename arguments to
-<<<<<<< HEAD
-oiiotool use either a numeric wildcard (designated by ``{\cf \#}'') or an
-explicit numeric range (designated such as ``{\cf 1-10\#}''), or
-spelling out a more complex pattern with {\cf --frames}.  For example:
-
-\begin{code}
-    oiiotool big.#.tif --resize 100x100 -o small.#.tif
-\end{code}
-
-\noindent If there are files {\cf big0001.tif}, {\cf big0002.tif}, and
-{\cf big0003.tif}, will be the equivalent of having issued the following
-sequence of commands:
-
-\begin{code}
-    oiiotool big.0001.tif --resize 100x100 -o small.0001.tif
-    oiiotool big.0002.tif --resize 100x100 -o small.0002.tif
-    oiiotool big.0003.tif --resize 100x100 -o small.0003.tif
-\end{code}
-
-\noindent The following is also equivalent:
-
-\begin{code}
-    oiiotool big.1-3#.tif --resize 100x100 -o small.1-3#.tif
-\end{code}
-
-You can also explicitly use the {\cf --frames} to specify a frame
-sequence very flexibly as a sequence of comma-separated subsequences,
-where each subsequence is a single frame (e.g., {\cf 100}), a range of
-frames ({\cf 100-150}), or a frame range with step size ({\cf 100-150x4}).
-An optional {\cf --framepadding} can be used to change the default number
-of digits (with leading zeroes applied) that the frame numbers should
-have.  It defaults to 4.
-=======
 oiiotool use either a numeric range wildcard (designated such as
 ``{\cf 1-10\#}'' or a {\cf printf}-like notation ``{\cf 1-10\%d}''),
 or spelling out a more complex pattern with
@@ -129,7 +92,6 @@
 indicating one digit (these may be combined: {\cf \#@@} means 6 digits).
 An optional {\cf --framepadding} can also be used to override the number
 of padding digits.
->>>>>>> 26c70afd
 For example,
 \begin{code}
     oiiotool --framepadding 3 --frames 3,4,10-20x2 blah.#.tif
@@ -138,14 +100,11 @@
 {\cf blah.010.tif}, {\cf blah.012.tif}, 
 {\cf blah.014.tif}, {\cf blah.016.tif}, {\cf blah.018.tif}, 
 {\cf blah.020.tif}.
-<<<<<<< HEAD
-=======
 
 Alternately, you can use the {\cf printf} notation, such as
 \begin{code}
     oiiotool --frames 3,4,10-20x2 blah.%03d.tif
 \end{code}
->>>>>>> 26c70afd
 
 
 \section{\oiiotool Tutorial / Recipes}
@@ -302,11 +261,7 @@
 
 \subsection*{Scale the values in an image}
 
-<<<<<<< HEAD
-Reduce the brightness of the R, G, and B channels by 10%%,
-=======
 Reduce the brightness of the R, G, and B channels by 10\%,
->>>>>>> 26c70afd
 but leave the A channel at its original value:
 
 \begin{code}
@@ -400,20 +355,12 @@
 \noindent Composite foreground images over background images for a
 series of files with frame numbers in their names:
 \begin{code}
-<<<<<<< HEAD
-    oiiotool fg.1-50#.exr bg.1-50#.exr --over -o comp.1-50#.exr
-=======
     oiiotool fg.1-50%04d.exr bg.1-50%04d.exr --over -o comp.1-50%04d.exr
->>>>>>> 26c70afd
 \end{code}
 
 \noindent Or,
 \begin{code}
-<<<<<<< HEAD
-    oiiotool --frames 1-50 fg.#.exr bg.#.exr --over -o comp.#.exr
-=======
     oiiotool --frames 1-50 fg.%04d.exr bg.%04d.exr --over -o comp.%04d.exr
->>>>>>> 26c70afd
 \end{code}
 
 
@@ -453,10 +400,6 @@
 
 \apiitem{--metamatch \emph{regex} \\
 --no-metamatch \emph{regex}}
-<<<<<<< HEAD
-\NEW
-=======
->>>>>>> 26c70afd
 Regular expressions to restrict which metadata are output when using
 {\cf oiiotool --info -v}.  The {\cf --metamatch} expression causes only
 metadata whose name matches to print; non-matches are not output.  The
@@ -560,13 +503,8 @@
 
 \apiitem{--frames \emph{seq}\\
 --framepadding \emph{n}}
-<<<<<<< HEAD
-\NEW
-Describes the frame range to substitute for the {\cf \#} wildcard.  The
-=======
 Describes the frame range to substitute for the {\cf \#} or {\cf \%0Nd} 
 numeric wildcards.  The
->>>>>>> 26c70afd
 sequence is a comma-separated list of subsequences; each subsequence
 is a single frame (e.g., {\cf 100}), a range of frames ({\cf 100-150}),
 or a frame range with step ({\cf 100-150x4} means {\cf  100,104,108,...}).
@@ -874,31 +812,7 @@
 \apiend
 
 \apiitem{--swap}
-<<<<<<< HEAD
-\NEW
 Swap the current image and the next one on the stack.
-\apiend
-
-\apiitem{--ch {\rm \emph{channellist}}}
-Replaces the top image with a new copy whose channels have been 
-reordered as given by the \emph{channellist}.  The {\cf channellist}
-is a comma-separated list of channel names and/or numbers (e.g., 
-\qkw{R,G,B}, \qkw{A}, \qkw{B,G,R}, \qkw{4,5,6,A}).  Channel numbers outside
-the valid range of input channels, or unknown names, will be replaced
-by black channels.
-\NEW A channel designation beginning with the {\cf =} character and followed
-by a number is a \emph{literal value} that will be used to fill that
-channel.  If the \emph{channellist} is shorter than the number of
-channels in the source image, unspecified channels will be omitted.
-=======
-Swap the current image and the next one on the stack.
->>>>>>> 26c70afd
-\apiend
-
-\apiitem{--chappend}
-\NEW
-Replaces the top two images on the stack with a new image comprised of
-the channels of both images appended together.
 \apiend
 
 \apiitem{--selectmip {\rm \emph{level}}}
@@ -1079,11 +993,6 @@
 consisting of the \emph{absolute value} of he old pixel value.
 \apiend
 
-<<<<<<< HEAD
-\apiitem{--cmul {\rm \emph{value}} \\
---cmul {\rm \emph{value0,value1,value2...}}}
-\NEW
-=======
 \apiitem{--cadd {\rm \emph{value}} \\
 --cadd {\rm \emph{value0,value1,value2...}}}
 Add a constant value to all the pixels in the current image.  If a
@@ -1095,7 +1004,6 @@
 
 \apiitem{--cmul {\rm \emph{value}} \\
 --cmul {\rm \emph{value0,value1,value2...}}}
->>>>>>> 26c70afd
 Multiply all the pixel values in the top image by a constant value.
 If a single constant value is given, all color channels will have their values
 multiplied by the same value.  Alternatively, a series of
@@ -1103,8 +1011,6 @@
 different multiplier for each channel in the image, respectively.
 \apiend
 
-<<<<<<< HEAD
-=======
 \apiitem{--chsum}
 Replaces the top image by a copy that contains only 1 color channel,
 whose value at each pixel is the sum of all channels of the original
@@ -1149,7 +1055,6 @@
 \end{code}
 \apiend
 
->>>>>>> 26c70afd
 \apiitem{--over}
 \index{composite}
 Replace the \emph{two} top images with a new image that is the
@@ -1161,10 +1066,6 @@
 
 \apiitem{--zover}
 \index{depth composite}
-<<<<<<< HEAD
-\NEW
-=======
->>>>>>> 26c70afd
 Replace the \emph{two} top images with a new image that is a \emph{depth
 composite} of the two images -- the operation is the 
 Porter/Duff ``over'' composite, but each pixel individually will choose
@@ -1277,10 +1178,6 @@
 \apiend
 
 \apiitem{--fit {\rm \emph{size}}}
-<<<<<<< HEAD
-\NEW
-=======
->>>>>>> 26c70afd
 Replace the current image with a new image that is resized to fit
 into the given pixel data resolution, keeping the original aspect ratio
 and padding with black pixels if the requested image size does not
@@ -1294,11 +1191,6 @@
  & {\cf filter=}\emph{name} & Filter name. The default is {\cf
   blackman-harris} when increasing resolution, {\cf lanczos3} when
 decreasing resolution. \\
-<<<<<<< HEAD
-\end{tabular}
-\apiend
-
-=======
  & {\cf pad=}\emph{p} & If the argument is nonzero, will pad with
   black pixels to make the resulting image exactly the size specified, if
   the source and desired size are not the same aspect ratio.
@@ -1395,7 +1287,6 @@
 \apiend
 
 
->>>>>>> 26c70afd
 \apiitem{--fixnan {\rm \emph{streategy}}}
 Replace the top image with a copy in which any pixels that contained
 {\cf NaN} or {\cf Inf} values (hereafter referred to collectively as
