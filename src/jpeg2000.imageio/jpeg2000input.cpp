/*
  Copyright 2011 Larry Gritz and the other authors and contributors.
  All Rights Reserved.

  Redistribution and use in source and binary forms, with or without
  modification, are permitted provided that the following conditions are
  met:
  * Redistributions of source code must retain the above copyright
    notice, this list of conditions and the following disclaimer.
  * Redistributions in binary form must reproduce the above copyright
    notice, this list of conditions and the following disclaimer in the
    documentation and/or other materials provided with the distribution.
  * Neither the name of the software's owners nor the names of its
    contributors may be used to endorse or promote products derived from
    this software without specific prior written permission.
  THIS SOFTWARE IS PROVIDED BY THE COPYRIGHT HOLDERS AND CONTRIBUTORS
  "AS IS" AND ANY EXPRESS OR IMPLIED WARRANTIES, INCLUDING, BUT NOT
  LIMITED TO, THE IMPLIED WARRANTIES OF MERCHANTABILITY AND FITNESS FOR
  A PARTICULAR PURPOSE ARE DISCLAIMED. IN NO EVENT SHALL THE COPYRIGHT
  OWNER OR CONTRIBUTORS BE LIABLE FOR ANY DIRECT, INDIRECT, INCIDENTAL,
  SPECIAL, EXEMPLARY, OR CONSEQUENTIAL DAMAGES (INCLUDING, BUT NOT
  LIMITED TO, PROCUREMENT OF SUBSTITUTE GOODS OR SERVICES; LOSS OF USE,
  DATA, OR PROFITS; OR BUSINESS INTERRUPTION) HOWEVER CAUSED AND ON ANY
  THEORY OF LIABILITY, WHETHER IN CONTRACT, STRICT LIABILITY, OR TORT
  (INCLUDING NEGLIGENCE OR OTHERWISE) ARISING IN ANY WAY OUT OF THE USE
  OF THIS SOFTWARE, EVEN IF ADVISED OF THE POSSIBILITY OF SUCH DAMAGE.

  (This is the Modified BSD License)
*/
#include <cstdio>
#include <vector>
#include <openjpeg.h>
#include "filesystem.h"
#include "fmath.h"
#include "imageio.h"



OIIO_PLUGIN_NAMESPACE_BEGIN


static void openjpeg_dummy_callback(const char*, void*) {}


class Jpeg2000Input : public ImageInput {
 public:
    Jpeg2000Input () { init (); }
    virtual ~Jpeg2000Input () { close (); }
    virtual const char *format_name (void) const { return "jpeg2000"; }
    virtual bool open (const std::string &name, ImageSpec &spec);
    virtual bool close (void);
    virtual bool read_native_scanline (int y, int z, void *data);

 private:
    std::string m_filename;
    int m_maxPrecision;
    opj_image_t *m_image;
    FILE *m_file;

    void init (void);

    bool isJp2File(const int* const p_magicTable) const;

    opj_dinfo_t* create_decompressor();

    template<typename T>
    void read_scanline(int y, int z, void *data);

    uint16_t read_pixel(int p_precision, int p_PixelData);

    uint16_t baseTypeConvertU10ToU16(int src)
    {
        return (uint16_t)((src << 6) | (src >> 4));
    }

    uint16_t baseTypeConvertU12ToU16(int src)
    {
        return (uint16_t)((src << 4) | (src >> 8));
    }

    size_t get_file_length(FILE *p_file)
    {
        fseek(p_file, 0, SEEK_END);
        const size_t fileLength = ftell(p_file);
        rewind(m_file);
        return fileLength;
    }

    template<typename T>
    void yuv_to_rgb(T *p_scanline)
    {
        const imagesize_t scanline_size = m_spec.scanline_bytes();
        for (imagesize_t i = 0; i < scanline_size; i += 3)
        {
            T red   = (T) (1.164f * (p_scanline[i+2] - 16.0f) + 1.596f * (p_scanline[i]   - 128.0f));
            T green = (T) (1.164f * (p_scanline[i+2] - 16.0f) - 0.813f * (p_scanline[i]   - 128.0f) - 0.391f * (p_scanline[i+1] - 128.0f));
            T blue  = (T) (1.164f * (p_scanline[i+2] - 16.0f) + 2.018f * (p_scanline[i+1] - 128.0f));
            p_scanline[i] = red;
            p_scanline[i+1] = green;
            p_scanline[i+2] = blue;
        } 
    }

    void setup_event_mgr(opj_event_mgr_t& event_mgr, opj_dinfo_t* p_decompressor)
    {
        event_mgr.error_handler = openjpeg_dummy_callback;
        event_mgr.warning_handler = openjpeg_dummy_callback;
        event_mgr.info_handler = openjpeg_dummy_callback;
        opj_set_event_mgr((opj_common_ptr) p_decompressor, &event_mgr, NULL);
    }

    bool fread (void *p_buf, size_t p_itemSize, size_t p_nitems)
    {
        size_t n = ::fread (p_buf, p_itemSize, p_nitems, m_file);
        if (n != p_nitems)
            error ("Read error");
        return n == p_nitems;
    }
};


// Obligatory material to make this a recognizeable imageio plugin
OIIO_PLUGIN_EXPORTS_BEGIN

    OIIO_EXPORT int jpeg2000_imageio_version = OIIO_PLUGIN_VERSION;
    OIIO_EXPORT ImageInput *jpeg2000_input_imageio_create () {
        return new Jpeg2000Input;
    }
    OIIO_EXPORT const char *jpeg2000_input_extensions[] = {
        "jp2", "j2k", "j2c", NULL
    };

OIIO_PLUGIN_EXPORTS_END


void
Jpeg2000Input::init (void)
{
    m_file = NULL;
    m_image = NULL;
}


bool
Jpeg2000Input::open (const std::string &p_name, ImageSpec &p_spec)
{
    m_filename = p_name;
    m_file = Filesystem::fopen(m_filename, "rb");
    if (!m_file) {
        error ("Could not open file \"%s\"", m_filename.c_str());
        return false;
    }

    opj_dinfo_t* decompressor = create_decompressor();
    if (!decompressor) {
        error ("Could not create Jpeg2000 stream decompressor");
        close();
        return false;
    }

<<<<<<< HEAD
    //setup_event_mgr(decompressor);
	opj_event_mgr_t event_mgr;
	event_mgr.error_handler = openjpeg_dummy_callback;
	event_mgr.warning_handler = openjpeg_dummy_callback;
	event_mgr.info_handler = openjpeg_dummy_callback;
	opj_set_event_mgr((opj_common_ptr)decompressor, &event_mgr, NULL);
=======
    opj_event_mgr_t event_mgr;
    setup_event_mgr(event_mgr, decompressor);
>>>>>>> 26c70afd

    opj_dparameters_t parameters;
    opj_set_default_decoder_parameters(&parameters);
    opj_setup_decoder(decompressor, &parameters);

    const size_t fileLength = get_file_length(m_file);
    std::vector<uint8_t> fileContent(fileLength+1, 0);
    fread(&fileContent[0], sizeof(uint8_t), fileLength);

    opj_cio_t *cio = opj_cio_open((opj_common_ptr)decompressor, &fileContent[0], (int) fileLength);
    if (!cio) { 
        error ("Could not open Jpeg2000 stream");
        opj_destroy_decompress(decompressor);
        close();
        return false;
    }

    m_image = opj_decode(decompressor, cio);
    opj_cio_close(cio);
    opj_destroy_decompress(decompressor);
    if (!m_image) {
        error ("Could not decode Jpeg2000 stream");
        close();
        return false;
    }

    // we support only one, three or four components in image
    const int channelCount = m_image->numcomps;
    if (channelCount != 1 && channelCount != 3 && channelCount != 4) {
        error ("Only images with one, three or four components are supported");
        close();
        return false;
    }

    m_maxPrecision = 0;
    for(int i = 0; i < channelCount; i++)
    {
        m_maxPrecision = std::max(m_image->comps[i].prec, m_maxPrecision);
    }

    const TypeDesc format = (m_maxPrecision <= 8) ? TypeDesc::UINT8
                                                  : TypeDesc::UINT16;


    m_spec = ImageSpec(m_image->comps[0].w, m_image->comps[0].h, channelCount, format);
    m_spec.attribute ("oiio:BitsPerSample", (unsigned int)m_maxPrecision);
    m_spec.attribute ("oiio:Orientation", (unsigned int)1);

    p_spec = m_spec;
    return true;
}


bool
Jpeg2000Input::read_native_scanline (int y, int z, void *data)
{
    if (m_spec.format == TypeDesc::UINT8)
        read_scanline<uint8_t>(y, z, data);
    else
        read_scanline<uint16_t>(y, z, data);
    return true;
}



inline bool
Jpeg2000Input::close (void)
{
    if (m_file) {
        fclose(m_file);
        m_file = NULL;
    }
    if (m_image) {
        opj_image_destroy(m_image);
        m_image = NULL;
    }
    return true;
}


bool Jpeg2000Input::isJp2File(const int* const p_magicTable) const
{
    const int32_t JP2_MAGIC = 0x0000000C, JP2_MAGIC2 = 0x0C000000;
    if (p_magicTable[0] == JP2_MAGIC || p_magicTable[0] == JP2_MAGIC2) {
        const int32_t JP2_SIG1_MAGIC = 0x6A502020, JP2_SIG1_MAGIC2 = 0x2020506A;
        const int32_t JP2_SIG2_MAGIC = 0x0D0A870A, JP2_SIG2_MAGIC2 = 0x0A870A0D;
        if ((p_magicTable[1] == JP2_SIG1_MAGIC || p_magicTable[1] == JP2_SIG1_MAGIC2)
            &&  (p_magicTable[2] == JP2_SIG2_MAGIC || p_magicTable[2] == JP2_SIG2_MAGIC2))
	{
            return true;
        }
    }
    return false;
}


opj_dinfo_t*
Jpeg2000Input::create_decompressor()
{
    int magic[3];
    if (::fread (&magic, 4, 3, m_file) != 3) {
        error ("Empty file \"%s\"", m_filename.c_str());
        return NULL;
    }
    opj_dinfo_t* dinfo = NULL;
    if (isJp2File(magic))
        dinfo = opj_create_decompress(CODEC_JP2);
    else
        dinfo = opj_create_decompress(CODEC_J2K);
    rewind(m_file);
    return dinfo;
}


inline uint16_t
Jpeg2000Input::read_pixel(int p_nativePrecision, int p_pixelData)
{
    if (p_nativePrecision == 10)
        return baseTypeConvertU10ToU16(p_pixelData);
    if (p_nativePrecision == 12)
        return baseTypeConvertU12ToU16(p_pixelData);
    return p_pixelData;
}


template<typename T>
void
Jpeg2000Input::read_scanline(int y, int z, void *data)
{
    T* scanline = static_cast<T*>(data);
    if (m_spec.nchannels == 1) {
        for (int i = 0; i < m_spec.width; i++)
        {
            scanline[i] = (T) read_pixel(m_image->comps[0].prec, m_image->comps[0].data[y*m_spec.width + i]);
        }
        return;
    }

    for (int i = 0, j = 0; i < m_spec.width; i++)
    {
        if (y % m_image->comps[0].dy == 0 && i % m_image->comps[0].dx == 0) {
            const size_t data_offset = y/m_image->comps[0].dy * m_spec.width/m_image->comps[0].dx + i/m_image->comps[0].dx;
            scanline[j++] = (T) read_pixel(m_image->comps[0].prec, m_image->comps[0].data[data_offset]);
        }
        else {
            scanline[j++] = 0;
        }

        if (y % m_image->comps[1].dy == 0 && i % m_image->comps[1].dx == 0) {
            const size_t data_offset = y/m_image->comps[1].dy * m_spec.width/m_image->comps[1].dx + i/m_image->comps[1].dx;
            scanline[j++] = (T) read_pixel(m_image->comps[1].prec, m_image->comps[1].data[data_offset]);
        }
        else {
            scanline[j++] = 0;
        }

        if (y % m_image->comps[2].dy == 0 && i % m_image->comps[2].dx == 0) {
            const size_t data_offset = y/m_image->comps[2].dy * m_spec.width/m_image->comps[2].dx + i/m_image->comps[2].dx;
            scanline[j++] = (T) read_pixel(m_image->comps[2].prec, m_image->comps[2].data[data_offset]);
        }
        else {
            scanline[j++] = 0;
        }

        if (m_spec.nchannels < 4) {
            continue;
        }

        if (y % m_image->comps[3].dy == 0 && i % m_image->comps[3].dx == 0) {
            const size_t data_offset = y/m_image->comps[3].dy * m_spec.width/m_image->comps[3].dx + i/m_image->comps[3].dx;
            scanline[j++] = (T) read_pixel(m_image->comps[3].prec, m_image->comps[3].data[data_offset]);
        }
        else {
            scanline[j++] = 0;
        }
    }
    if (m_image->color_space == CLRSPC_SYCC)
        yuv_to_rgb(scanline);
}


OIIO_PLUGIN_NAMESPACE_END
<|MERGE_RESOLUTION|>--- conflicted
+++ resolved
@@ -158,17 +158,8 @@
         return false;
     }
 
-<<<<<<< HEAD
-    //setup_event_mgr(decompressor);
-	opj_event_mgr_t event_mgr;
-	event_mgr.error_handler = openjpeg_dummy_callback;
-	event_mgr.warning_handler = openjpeg_dummy_callback;
-	event_mgr.info_handler = openjpeg_dummy_callback;
-	opj_set_event_mgr((opj_common_ptr)decompressor, &event_mgr, NULL);
-=======
     opj_event_mgr_t event_mgr;
     setup_event_mgr(event_mgr, decompressor);
->>>>>>> 26c70afd
 
     opj_dparameters_t parameters;
     opj_set_default_decoder_parameters(&parameters);
