--- conflicted
+++ resolved
@@ -251,8 +251,6 @@
 {
     Perthread *thread_info = get_perthread_info();
     TextureHandle *texture_handle = get_texture_handle (filename, thread_info);
-<<<<<<< HEAD
-=======
     return environment (texture_handle, thread_info, options,
                         runflags, beginactive, endactive,
                         R, dRdx, dRdy, nchannels, result, dresultds, dresultdt);
@@ -271,7 +269,6 @@
                                 int nchannels, float *result,
                                 float *dresultds, float *dresultdt)
 {
->>>>>>> 9f49f9fa
     if (! texture_handle)
         return false;
     bool ok = true;
@@ -285,16 +282,12 @@
             TextureOpt opt (options, i);
             ok &= environment (texture_handle, thread_info,
                                opt, R[i], dRdx[i], dRdy[i],
-<<<<<<< HEAD
-                               result+i*options.nchannels);
-=======
                                nchannels, result, dresultds, dresultdt);
         }
         result += nchannels;
         if (dresultds) {
             dresultds += nchannels;
             dresultdt += nchannels;
->>>>>>> 9f49f9fa
         }
     }
     return ok;
