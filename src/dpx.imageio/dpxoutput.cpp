/*
  Copyright 2010 Larry Gritz and the other authors and contributors.
  All Rights Reserved.

  Redistribution and use in source and binary forms, with or without
  modification, are permitted provided that the following conditions are
  met:
  * Redistributions of source code must retain the above copyright
    notice, this list of conditions and the following disclaimer.
  * Redistributions in binary form must reproduce the above copyright
    notice, this list of conditions and the following disclaimer in the
    documentation and/or other materials provided with the distribution.
  * Neither the name of the software's owners nor the names of its
    contributors may be used to endorse or promote products derived from
    this software without specific prior written permission.
  THIS SOFTWARE IS PROVIDED BY THE COPYRIGHT HOLDERS AND CONTRIBUTORS
  "AS IS" AND ANY EXPRESS OR IMPLIED WARRANTIES, INCLUDING, BUT NOT
  LIMITED TO, THE IMPLIED WARRANTIES OF MERCHANTABILITY AND FITNESS FOR
  A PARTICULAR PURPOSE ARE DISCLAIMED. IN NO EVENT SHALL THE COPYRIGHT
  OWNER OR CONTRIBUTORS BE LIABLE FOR ANY DIRECT, INDIRECT, INCIDENTAL,
  SPECIAL, EXEMPLARY, OR CONSEQUENTIAL DAMAGES (INCLUDING, BUT NOT
  LIMITED TO, PROCUREMENT OF SUBSTITUTE GOODS OR SERVICES; LOSS OF USE,
  DATA, OR PROFITS; OR BUSINESS INTERRUPTION) HOWEVER CAUSED AND ON ANY
  THEORY OF LIABILITY, WHETHER IN CONTRACT, STRICT LIABILITY, OR TORT
  (INCLUDING NEGLIGENCE OR OTHERWISE) ARISING IN ANY WAY OUT OF THE USE
  OF THIS SOFTWARE, EVEN IF ADVISED OF THE POSSIBILITY OF SUCH DAMAGE.

  (This is the Modified BSD License)
*/

#include <cstdio>
#include <cstdlib>
#include <cmath>
#include <iomanip>

#include "libdpx/DPX.h"
#include "libdpx/DPXColorConverter.h"

<<<<<<< HEAD
#include "typedesc.h"
#include "imageio.h"
#include "fmath.h"
#include "strutil.h"
=======
#include "OpenImageIO/typedesc.h"
#include "OpenImageIO/imageio.h"
#include "OpenImageIO/fmath.h"
#include "OpenImageIO/strutil.h"
>>>>>>> 9f49f9fa

OIIO_PLUGIN_NAMESPACE_BEGIN


static const int MAX_DPX_IMAGE_ELEMENTS = 8;  // max subimages in DPX spec



class DPXOutput : public ImageOutput {
public:
    DPXOutput ();
    virtual ~DPXOutput ();
    virtual const char * format_name (void) const { return "dpx"; }
    virtual bool supports (const std::string &feature) const {
        if (feature == "multiimage"
            || feature == "random_access"
            || feature == "rewrite"
            || feature == "displaywindow"
            || feature == "origin")
            return true;
        return false;
    }
    virtual bool open (const std::string &name, const ImageSpec &spec,
                       OpenMode mode=Create);
    virtual bool open (const std::string &name, int subimages,
                       const ImageSpec *specs);
    virtual bool close ();
    virtual bool write_scanline (int y, int z, TypeDesc format,
                                 const void *data, stride_t xstride);
    virtual bool write_tile (int x, int y, int z, TypeDesc format,
                             const void *data, stride_t xstride,
                             stride_t ystride, stride_t zstride);

private:
    OutStream *m_stream;
    dpx::Writer m_dpx;
    std::vector<unsigned char> m_buf;
    std::vector<unsigned char> m_scratch;
    dpx::DataSize m_datasize;
    dpx::Descriptor m_desc;
    dpx::Characteristic m_cmetr;
    dpx::Characteristic m_transfer;
    dpx::Packing m_packing;
    int m_bitdepth;
    bool m_wantRaw, m_wantSwap;
    int m_bytes;
    int m_subimage;
    int m_subimages_to_write;
    std::vector<ImageSpec> m_subimage_specs;
    bool m_write_pending;   // subimage buffer needs to be written
    unsigned int m_dither;
    std::vector<unsigned char> m_tilebuffer;

    // Initialize private members to pre-opened state
    void init (void) {
        if (m_stream) {
            m_stream->Close ();
            delete m_stream;
            m_stream = NULL;
        }
        m_buf.clear ();
        m_subimage = 0;
        m_subimages_to_write = 0;
        m_subimage_specs.clear ();
        m_write_pending = false;
    }

    // Is the output file currently opened?
    bool is_opened () const { return (m_stream != NULL); }

    // flush the pending buffer
    bool write_buffer ();

    bool prep_subimage (int s, bool allocate);

    /// Helper function - retrieve libdpx descriptor for string
    ///
    dpx::Characteristic get_characteristic_from_string (const std::string &str);

    /// Helper function - retrieve libdpx descriptor given nchannels and
    /// the channel names.
    dpx::Descriptor get_image_descriptor ();

    /// Helper function - set keycode values from int array
    ///
    void set_keycode_values (int *array);
};




// Obligatory material to make this a recognizeable imageio plugin:
OIIO_PLUGIN_EXPORTS_BEGIN

OIIO_EXPORT ImageOutput *dpx_output_imageio_create () { return new DPXOutput; }

// OIIO_EXPORT int dpx_imageio_version = OIIO_PLUGIN_VERSION;   // it's in dpxinput.cpp

OIIO_EXPORT const char * dpx_output_extensions[] = {
    "dpx", NULL
};

OIIO_PLUGIN_EXPORTS_END



DPXOutput::DPXOutput () : m_stream(NULL)
{
    init ();
}



DPXOutput::~DPXOutput ()
{
    // Close, if not already done.
    close ();
}



bool
DPXOutput::open (const std::string &name, int subimages,
                 const ImageSpec *specs)
{
    if (subimages > MAX_DPX_IMAGE_ELEMENTS) {
        error ("DPX does not support more than %d subimages",
               MAX_DPX_IMAGE_ELEMENTS);
        return false;
    };
    m_subimages_to_write = subimages;
    m_subimage_specs.clear ();
    m_subimage_specs.insert (m_subimage_specs.begin(), specs, specs+subimages);
    return open (name, m_subimage_specs[0], Create);
}



bool
DPXOutput::open (const std::string &name, const ImageSpec &userspec,
                 OpenMode mode)
{
    if (mode == Create) {
        m_subimage = 0;
        if (m_subimage_specs.size() < 1) {
            m_subimage_specs.resize (1);
            m_subimage_specs[0] = userspec;
            m_subimages_to_write = 1;
        }
    } else if (mode == AppendSubimage) {
        if (m_write_pending)
            write_buffer ();
        ++m_subimage;
        if (m_subimage >= m_subimages_to_write) {
            error ("Exceeded the pre-declared number of subimages (%d)",
                   m_subimages_to_write);
            return false;
        }
        return prep_subimage (m_subimage, true);
        // Nothing else to do, the header taken care of when we opened with
        // Create.
    } else if (mode == AppendMIPLevel) {
        error ("DPX does not support MIP-maps");
        return false;
    }

    // From here out, all the heavy lifting is done for Create
    ASSERT (mode == Create);

    if (is_opened())
        close ();  // Close any already-opened file
    m_stream = new OutStream();
    if (! m_stream->Open(name.c_str ())) {
        error ("Could not open file \"%s\"", name.c_str ());
        return false;
    }
    m_dpx.SetOutStream (m_stream);
    m_dpx.Start ();
    m_subimage = 0;

    ImageSpec &m_spec (m_subimage_specs[m_subimage]); // alias the spec

    // Check for things this format doesn't support
    if (m_spec.width < 1 || m_spec.height < 1) {
        error ("Image resolution must be at least 1x1, you asked for %d x %d",
               m_spec.width, m_spec.height);
        return false;
    }

    if (m_spec.depth < 1)
        m_spec.depth = 1;
    else if (m_spec.depth > 1) {
        error ("DPX does not support volume images (depth > 1)");
        return false;
    }

    // some metadata
    std::string software = m_spec.get_string_attribute ("Software", "");
    std::string project = m_spec.get_string_attribute ("DocumentName", "");
    std::string copyright = m_spec.get_string_attribute ("Copyright", "");
    std::string datestr = m_spec.get_string_attribute ("DateTime", "");
    if (datestr.size () >= 19) {
        // libdpx's date/time format is pretty close to OIIO's (libdpx uses
        // %Y:%m:%d:%H:%M:%S%Z)
        // NOTE: the following code relies on the DateTime attribute being properly
        // formatted!
        // assume UTC for simplicity's sake, fix it if someone complains
        datestr[10] = ':';
        datestr.replace (19, -1, "Z");
    }

    // check if the client wants endianness reverse to native
    // assume big endian per Jeremy's request, unless little endian is
    // explicitly specified
    std::string endian = m_spec.get_string_attribute ("oiio:Endian", littleendian() ? "little" : "big");
    m_wantSwap = (littleendian() != Strutil::iequals (endian, "little"));

    m_dpx.SetFileInfo (name.c_str (),                               // filename
        datestr.c_str (),                                           // cr. date
        software.empty () ? OIIO_INTRO_STRING : software.c_str (),  // creator
        project.empty () ? NULL : project.c_str (),                 // project
        copyright.empty () ? NULL : copyright.c_str (),             // copyright
        m_spec.get_int_attribute ("dpx:EncryptKey", ~0),            // encryption key
        m_wantSwap);

    // image info
    m_dpx.SetImageInfo (m_spec.width, m_spec.height);

    for (int s = 0;  s < m_subimages_to_write;  ++s) {
        prep_subimage (s, false);
        m_dpx.header.SetBitDepth (s, m_bitdepth);
        ImageSpec &spec (m_subimage_specs[s]);
        bool datasign = (spec.format == TypeDesc::INT8 ||
                         spec.format == TypeDesc::INT16);
        m_dpx.SetElement (s, m_desc, m_bitdepth, m_transfer, m_cmetr,
                          m_packing, dpx::kNone, datasign,
                          spec.get_int_attribute ("dpx:LowData", 0xFFFFFFFF),
                          spec.get_float_attribute ("dpx:LowQuantity", std::numeric_limits<float>::quiet_NaN()),
                          spec.get_int_attribute ("dpx:HighData", 0xFFFFFFFF),
                          spec.get_float_attribute ("dpx:HighQuantity", std::numeric_limits<float>::quiet_NaN()),
                          spec.get_int_attribute ("dpx:EndOfLinePadding", 0),
                          spec.get_int_attribute ("dpx:EndOfImagePadding", 0));
        std::string desc = spec.get_string_attribute ("ImageDescription", "");
        m_dpx.header.SetDescription (s, desc.c_str());
    }

    m_dpx.header.SetXScannedSize (m_spec.get_float_attribute
        ("dpx:XScannedSize", std::numeric_limits<float>::quiet_NaN()));
    m_dpx.header.SetYScannedSize (m_spec.get_float_attribute
        ("dpx:YScannedSize", std::numeric_limits<float>::quiet_NaN()));
    m_dpx.header.SetFramePosition (m_spec.get_int_attribute
        ("dpx:FramePosition", 0xFFFFFFFF));
    m_dpx.header.SetSequenceLength (m_spec.get_int_attribute
        ("dpx:SequenceLength", 0xFFFFFFFF));
    m_dpx.header.SetHeldCount (m_spec.get_int_attribute
        ("dpx:HeldCount", 0xFFFFFFFF));
    m_dpx.header.SetFrameRate (m_spec.get_float_attribute
        ("dpx:FrameRate", std::numeric_limits<float>::quiet_NaN()));
    m_dpx.header.SetShutterAngle (m_spec.get_float_attribute
        ("dpx:ShutterAngle", std::numeric_limits<float>::quiet_NaN()));
    // FIXME: should we write the input version through or always default to 2.0?
    /*tmpstr = m_spec.get_string_attribute ("dpx:Version", "");
    if (tmpstr.size () > 0)
        m_dpx.header.SetVersion (tmpstr.c_str ());*/
    std::string tmpstr;
    tmpstr = m_spec.get_string_attribute ("dpx:FrameId", "");
    if (tmpstr.size () > 0)
        m_dpx.header.SetFrameId (tmpstr.c_str ());
    tmpstr = m_spec.get_string_attribute ("dpx:SlateInfo", "");
    if (tmpstr.size () > 0)
        m_dpx.header.SetSlateInfo (tmpstr.c_str ());
    tmpstr = m_spec.get_string_attribute ("dpx:SourceImageFileName", "");
    if (tmpstr.size () > 0)
        m_dpx.header.SetSourceImageFileName (tmpstr.c_str ());
    tmpstr = m_spec.get_string_attribute ("dpx:InputDevice", "");
    if (tmpstr.size () > 0)
        m_dpx.header.SetInputDevice (tmpstr.c_str ());
    tmpstr = m_spec.get_string_attribute ("dpx:InputDeviceSerialNumber", "");
    if (tmpstr.size () > 0)
        m_dpx.header.SetInputDeviceSerialNumber (tmpstr.c_str ());
    m_dpx.header.SetInterlace (m_spec.get_int_attribute ("dpx:Interlace", 0xFF));
    m_dpx.header.SetFieldNumber (m_spec.get_int_attribute ("dpx:FieldNumber", 0xFF));
    m_dpx.header.SetHorizontalSampleRate (m_spec.get_float_attribute
        ("dpx:HorizontalSampleRate", std::numeric_limits<float>::quiet_NaN()));
    m_dpx.header.SetVerticalSampleRate (m_spec.get_float_attribute
        ("dpx:VerticalSampleRate", std::numeric_limits<float>::quiet_NaN()));
    m_dpx.header.SetTemporalFrameRate (m_spec.get_float_attribute
        ("dpx:TemporalFrameRate", std::numeric_limits<float>::quiet_NaN()));
    m_dpx.header.SetTimeOffset (m_spec.get_float_attribute
        ("dpx:TimeOffset", std::numeric_limits<float>::quiet_NaN()));
    m_dpx.header.SetBlackLevel (m_spec.get_float_attribute
        ("dpx:BlackLevel", std::numeric_limits<float>::quiet_NaN()));
    m_dpx.header.SetBlackGain (m_spec.get_float_attribute
        ("dpx:BlackGain", std::numeric_limits<float>::quiet_NaN()));
    m_dpx.header.SetBreakPoint (m_spec.get_float_attribute
        ("dpx:BreakPoint", std::numeric_limits<float>::quiet_NaN()));
    m_dpx.header.SetWhiteLevel (m_spec.get_float_attribute
        ("dpx:WhiteLevel", std::numeric_limits<float>::quiet_NaN()));
    m_dpx.header.SetIntegrationTimes (m_spec.get_float_attribute
        ("dpx:IntegrationTimes", std::numeric_limits<float>::quiet_NaN()));
    float aspect = m_spec.get_float_attribute ("PixelAspectRatio", 1.0f);
    int aspect_num, aspect_den;
    float_to_rational (aspect, aspect_num, aspect_den);
    m_dpx.header.SetAspectRatio (0, aspect_num);
    m_dpx.header.SetAspectRatio (1, aspect_den);
    m_dpx.header.SetXOffset ((unsigned int)std::max (0, m_spec.x));
    m_dpx.header.SetYOffset ((unsigned int)std::max (0, m_spec.y));
    m_dpx.header.SetXOriginalSize ((unsigned int)m_spec.full_width);
    m_dpx.header.SetYOriginalSize ((unsigned int)m_spec.full_height);

    static int DpxOrientations[] = { 0,
        dpx::kLeftToRightTopToBottom, dpx::kRightToLeftTopToBottom,
        dpx::kLeftToRightBottomToTop, dpx::kRightToLeftBottomToTop,
        dpx::kTopToBottomLeftToRight, dpx::kTopToBottomRightToLeft,
        dpx::kBottomToTopLeftToRight, dpx::kBottomToTopRightToLeft };
    int orient = m_spec.get_int_attribute ("Orientation", 0);
    orient = DpxOrientations[clamp (orient, 0, 8)];
    m_dpx.header.SetImageOrientation ((dpx::Orientation)orient);

    ImageIOParameter *tc = m_spec.find_attribute("smpte:TimeCode", TypeDesc::TypeTimeCode, false);
    if (tc) {
        unsigned int *timecode = (unsigned int*) tc->data();
        m_dpx.header.timeCode = timecode[0];
        m_dpx.header.userBits = timecode[1];
    }
    else {
        std::string timecode = m_spec.get_string_attribute ("dpx:TimeCode", "");
        int tmpint = m_spec.get_int_attribute ("dpx:TimeCode", ~0);
        if (timecode.size () > 0)
            m_dpx.header.SetTimeCode (timecode.c_str ());
        else if (tmpint != ~0)
        m_dpx.header.timeCode = tmpint;
        m_dpx.header.userBits = m_spec.get_int_attribute ("dpx:UserBits", ~0);
    }

    ImageIOParameter *kc = m_spec.find_attribute("smpte:KeyCode", TypeDesc::TypeKeyCode, false);
    if (kc) {
        int *array = (int*) kc->data();
        set_keycode_values(array);

        // See if there is an overloaded dpx:Format
        std::string format = m_spec.get_string_attribute ("dpx:Format", "");
        if (format.size () > 0)
            m_dpx.header.SetFormat (format.c_str ());
    }

    std::string srcdate = m_spec.get_string_attribute ("dpx:SourceDateTime", "");
    if (srcdate.size () >= 19) {
        // libdpx's date/time format is pretty close to OIIO's (libdpx uses
        // %Y:%m:%d:%H:%M:%S%Z)
        // NOTE: the following code relies on the DateTime attribute being properly
        // formatted!
        // assume UTC for simplicity's sake, fix it if someone complains
        srcdate[10] = ':';
        srcdate.replace (19, -1, "Z");
        m_dpx.header.SetSourceTimeDate (srcdate.c_str ());
    }

<<<<<<< HEAD
=======
    // set the user data size
    ImageIOParameter *user = m_spec.find_attribute ("dpx:UserData");
    if (user && user->datasize () > 0 && user->datasize () <= 1024 * 1024) {
        m_dpx.SetUserData (user->datasize ());
    }

>>>>>>> 9f49f9fa
    // commit!
    if (!m_dpx.WriteHeader ()) {
        error ("Failed to write DPX header");
        return false;
    }

    // write the user data
    if (user && user->datasize () > 0 && user->datasize() <= 1024 * 1024) {
        if (!m_dpx.WriteUserData ((void *)user->data ())) {
            error ("Failed to write user data");
            return false;
        }
    }

    m_dither = (m_spec.format == TypeDesc::UINT8) ?
                    m_spec.get_int_attribute ("oiio:dither", 0) : 0;

    // If user asked for tiles -- which this format doesn't support, emulate
    // it by buffering the whole image.
    if (m_spec.tile_width && m_spec.tile_height)
        m_tilebuffer.resize (m_spec.image_bytes());

    return prep_subimage (m_subimage, true);
}



bool
DPXOutput::prep_subimage (int s, bool allocate)
{
    m_spec = m_subimage_specs[s];  // stash the spec

    // determine descriptor
    m_desc = get_image_descriptor();

    // transfer function
    std::string colorspace = m_spec.get_string_attribute ("oiio:ColorSpace", "");
    if (Strutil::iequals (colorspace, "Linear"))  m_transfer = dpx::kLinear;
    else if (Strutil::iequals (colorspace, "GammaCorrected")) m_transfer = dpx::kUserDefined;
    else if (Strutil::iequals (colorspace, "Rec709")) m_transfer = dpx::kITUR709;
    else if (Strutil::iequals (colorspace, "KodakLog")) m_transfer = dpx::kLogarithmic;
    else {
        std::string dpxtransfer = m_spec.get_string_attribute ("dpx:Transfer", "");
        m_transfer = get_characteristic_from_string (dpxtransfer);
    }

    // colorimetric
    m_cmetr = get_characteristic_from_string
        (m_spec.get_string_attribute ("dpx:Colorimetric", "User defined"));

    // select packing method
    std::string pck = m_spec.get_string_attribute ("dpx:Packing", "Filled, method A");
    if (Strutil::iequals (pck, "Packed"))
        m_packing = dpx::kPacked;
    else if (Strutil::iequals (pck, "Filled, method B"))
        m_packing = dpx::kFilledMethodB;
    else
        m_packing = dpx::kFilledMethodA;

    switch (m_spec.format.basetype) {
    case TypeDesc::UINT8 :
    case TypeDesc::UINT16 :
    case TypeDesc::FLOAT :
    case TypeDesc::DOUBLE :
        // supported, fine
        break;
    case TypeDesc::HALF :
        // Turn half into float
        m_spec.format.basetype = TypeDesc::FLOAT;
        break;
    default:
        // Turn everything else into UINT16
        m_spec.format.basetype = TypeDesc::UINT16;
        break;
    }

    // calculate target bit depth
    m_bitdepth = m_spec.format.size () * 8;
    if (m_spec.format == TypeDesc::UINT16) {
        m_bitdepth = m_spec.get_int_attribute ("oiio:BitsPerSample", 16);
        if (m_bitdepth != 10 && m_bitdepth != 12 && m_bitdepth != 16) {
            error ("Unsupported bit depth %d", m_bitdepth);
            return false;
        }
    }

    // Bug workaround: libDPX doesn't appear to correctly support
    // "filled method A" for 12 bit data.  Does anybody care what
    // packing/filling we use?  Punt and just use "packed".
    if (m_bitdepth == 12)
        m_packing = dpx::kPacked;

    if (m_spec.format == TypeDesc::UINT8
        || m_spec.format == TypeDesc::INT8)
        m_datasize = dpx::kByte;
    else if (m_spec.format == TypeDesc::UINT16
             || m_spec.format == TypeDesc::INT16)
        m_datasize = dpx::kWord;
    else if (m_spec.format == TypeDesc::FLOAT
             || m_spec.format == TypeDesc::HALF) {
        m_spec.format = TypeDesc::FLOAT;
        m_datasize = dpx::kFloat;
    } else if (m_spec.format == TypeDesc::DOUBLE)
        m_datasize = dpx::kDouble;
    else {
        // use 16-bit unsigned integers as a failsafe
        m_spec.set_format (TypeDesc::UINT16);
        m_datasize = dpx::kWord;
    }

    // check if the client is giving us raw data to write
    m_wantRaw = m_spec.get_int_attribute ("dpx:RawData", 0) != 0;

    // see if we'll need to convert or not
    if (m_desc == dpx::kRGB || m_desc == dpx::kRGBA) {
        // shortcut for RGB(A) that gets the job done
        m_bytes = m_spec.scanline_bytes ();
        m_wantRaw = true;
    } else {
        m_bytes = dpx::QueryNativeBufferSize (m_desc, m_datasize, m_spec.width, 1);
        if (m_bytes == 0 && !m_wantRaw) {
            error ("Unable to deliver native format data from source data");
            return false;
        } else if (m_bytes < 0) {
            // no need to allocate another buffer
            if (!m_wantRaw)
                m_bytes = m_spec.scanline_bytes ();
            else
                m_bytes = -m_bytes;
        }
    }
    if (m_bytes < 0)
        m_bytes = -m_bytes;

    // allocate space for the image data buffer
    if (allocate)
        m_buf.resize (m_bytes * m_spec.height);

    return true;
}



bool
DPXOutput::write_buffer ()
{
    if (m_write_pending) {
        m_dpx.WriteElement (m_subimage, &m_buf[0], m_datasize);
        m_write_pending = false;
    }
    return true;
}



bool
DPXOutput::close ()
{
    if (! m_stream) {   // already closed
        init ();
        return true;
    }

    bool ok = true;
    if (m_spec.tile_width) {
        // Handle tile emulation -- output the buffered pixels
        ASSERT (m_tilebuffer.size());
        ok &= write_scanlines (m_spec.y, m_spec.y+m_spec.height, 0,
                               m_spec.format, &m_tilebuffer[0]);
        std::vector<unsigned char>().swap (m_tilebuffer);
    }

<<<<<<< HEAD
=======
    ok &= write_buffer ();
    m_dpx.Finish ();
>>>>>>> 9f49f9fa
    init();  // Reset to initial state
    return ok;
}



bool
DPXOutput::write_scanline (int y, int z, TypeDesc format,
                            const void *data, stride_t xstride)
{
    m_write_pending = true;

    m_spec.auto_stride (xstride, format, m_spec.nchannels);
    const void *origdata = data;
    data = to_native_scanline (format, data, xstride, m_scratch,
                               m_dither, y, z);
    if (data == origdata) {
        m_scratch.assign ((unsigned char *)data,
                          (unsigned char *)data+m_spec.scanline_bytes());
                          data = &m_scratch[0];
    }

    unsigned char *dst = &m_buf[(y-m_spec.y) * m_bytes];
    if (m_wantRaw)
        // fast path - just dump the scanline into the buffer
        memcpy (dst, data, m_spec.scanline_bytes ());
    else if (!dpx::ConvertToNative (m_desc, m_datasize, m_cmetr,
             m_spec.width, 1, data, dst))
        return false;

    return true;
}



bool
DPXOutput::write_tile (int x, int y, int z, TypeDesc format,
                       const void *data, stride_t xstride,
                       stride_t ystride, stride_t zstride)
{
    // Emulate tiles by buffering the whole image
    return copy_tile_to_image_buffer (x, y, z, format, data, xstride,
                                      ystride, zstride, &m_tilebuffer[0]);
}



dpx::Characteristic
DPXOutput::get_characteristic_from_string (const std::string &str)
{
    if (Strutil::iequals (str, "User defined"))
        return dpx::kUserDefined;
    else if (Strutil::iequals (str, "Printing density"))
        return dpx::kPrintingDensity;
    else if (Strutil::iequals (str, "Linear"))
        return dpx::kLinear;
    else if (Strutil::iequals (str, "Logarithmic"))
        return dpx::kLogarithmic;
    else if (Strutil::iequals (str, "Unspecified video"))
        return dpx::kUnspecifiedVideo;
    else if (Strutil::iequals (str, "SMPTE 274M"))
        return dpx::kSMPTE274M;
    else if (Strutil::iequals (str, "ITU-R 709-4"))
        return dpx::kITUR709;
    else if (Strutil::iequals (str, "ITU-R 601-5 system B or G"))
        return dpx::kITUR601;
    else if (Strutil::iequals (str, "ITU-R 601-5 system M"))
        return dpx::kITUR602;
    else if (Strutil::iequals (str, "NTSC composite video"))
        return dpx::kNTSCCompositeVideo;
    else if (Strutil::iequals (str, "PAL composite video"))
        return dpx::kPALCompositeVideo;
    else if (Strutil::iequals (str, "Z depth linear"))
        return dpx::kZLinear;
    else if (Strutil::iequals (str, "Z depth homogeneous"))
        return dpx::kZHomogeneous;
    else
        return dpx::kUndefinedCharacteristic;
}



dpx::Descriptor
DPXOutput::get_image_descriptor ()
{
    switch (m_spec.nchannels) {
    case 1:
        {
        std::string name = m_spec.channelnames.size() ? m_spec.channelnames[0] : "";
        if (m_spec.z_channel == 0 || name == "Z")
            return dpx::kDepth;
        else if (m_spec.alpha_channel == 0 || name == "A")
            return dpx::kAlpha;
        else if (name == "R")
            return dpx::kRed;
        else if (name == "B")
            return dpx::kBlue;
        else if (name == "G")
            return dpx::kGreen;
        else
            return dpx::kLuma;
        }
    case 3:
        return dpx::kRGB;
    case 4:
        return dpx::kRGBA;
    default:
        if (m_spec.nchannels <= 8)
            return (dpx::Descriptor)((int)dpx::kUserDefined2Comp + m_spec.nchannels - 2);
        return dpx::kUndefinedDescriptor;
    }
}



void
DPXOutput::set_keycode_values (int *array)
{
    // Manufacturer code
    {
        std::stringstream ss;
        ss << std::setfill('0');
        ss << std::setw(2) << array[0];
        memcpy(m_dpx.header.filmManufacturingIdCode, ss.str().c_str(), 2);
    }

    // Film type
    {
        std::stringstream ss;
        ss << std::setfill('0');
        ss << std::setw(2) << array[1];
        memcpy(m_dpx.header.filmType, ss.str().c_str(), 2);
    }

    // Prefix
    {
        std::stringstream ss;
        ss << std::setfill('0');
        ss << std::setw(6) << array[2];
        memcpy(m_dpx.header.prefix, ss.str().c_str(), 6);
    }

    // Count
    {
        std::stringstream ss;
        ss << std::setfill('0');
        ss << std::setw(4) << array[3];
        memcpy(m_dpx.header.count, ss.str().c_str(), 4);
    }

    // Perforation Offset
    {
        std::stringstream ss;
        ss << std::setfill('0');
        ss << std::setw(2) << array[4];
        memcpy(m_dpx.header.perfsOffset, ss.str().c_str(), 2);
    }

    // Format
    int &perfsPerFrame = array[5];
    int &perfsPerCount = array[6];

    if (perfsPerFrame == 15 && perfsPerCount == 120) {
        Strutil::safe_strcpy(m_dpx.header.format, "8kimax", sizeof(m_dpx.header.format));
    }
    else if (perfsPerFrame == 8 && perfsPerCount == 64) {
        Strutil::safe_strcpy(m_dpx.header.format, "VistaVision", sizeof(m_dpx.header.format));
    }
    else if (perfsPerFrame == 4 && perfsPerCount == 64) {
        Strutil::safe_strcpy(m_dpx.header.format, "Full Aperture", sizeof(m_dpx.header.format));
    }
    else if (perfsPerFrame == 3 && perfsPerCount == 64) {
        Strutil::safe_strcpy(m_dpx.header.format, "3perf", sizeof(m_dpx.header.format));
    }
    else {
        Strutil::safe_strcpy(m_dpx.header.format, "Unknown", sizeof(m_dpx.header.format));
    }
}

OIIO_PLUGIN_NAMESPACE_END
<|MERGE_RESOLUTION|>--- conflicted
+++ resolved
@@ -36,17 +36,10 @@
 #include "libdpx/DPX.h"
 #include "libdpx/DPXColorConverter.h"
 
-<<<<<<< HEAD
-#include "typedesc.h"
-#include "imageio.h"
-#include "fmath.h"
-#include "strutil.h"
-=======
 #include "OpenImageIO/typedesc.h"
 #include "OpenImageIO/imageio.h"
 #include "OpenImageIO/fmath.h"
 #include "OpenImageIO/strutil.h"
->>>>>>> 9f49f9fa
 
 OIIO_PLUGIN_NAMESPACE_BEGIN
 
@@ -405,15 +398,12 @@
         m_dpx.header.SetSourceTimeDate (srcdate.c_str ());
     }
 
-<<<<<<< HEAD
-=======
     // set the user data size
     ImageIOParameter *user = m_spec.find_attribute ("dpx:UserData");
     if (user && user->datasize () > 0 && user->datasize () <= 1024 * 1024) {
         m_dpx.SetUserData (user->datasize ());
     }
 
->>>>>>> 9f49f9fa
     // commit!
     if (!m_dpx.WriteHeader ()) {
         error ("Failed to write DPX header");
@@ -586,11 +576,8 @@
         std::vector<unsigned char>().swap (m_tilebuffer);
     }
 
-<<<<<<< HEAD
-=======
     ok &= write_buffer ();
     m_dpx.Finish ();
->>>>>>> 9f49f9fa
     init();  // Reset to initial state
     return ok;
 }
