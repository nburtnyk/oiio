--- conflicted
+++ resolved
@@ -183,11 +183,7 @@
     bool ok;
     OIIO_DISPATCH_TYPES (ok, "flatten", flatten_, dst.spec().format,
                          dst, src, roi, nthreads);
-<<<<<<< HEAD
-    return false;
-=======
     return ok;
->>>>>>> 9f49f9fa
 }
 
 
