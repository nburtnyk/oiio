--- conflicted
+++ resolved
@@ -553,13 +553,13 @@
     return true;
 }
 
-<<<<<<< HEAD
 int shutdown_exr_threads ()
 {
 	int ret = Imf::globalThreadCount();
 	Imf::setGlobalThreadCount(0);
 	return ret;
-=======
+}
+
 
 
 void
@@ -623,7 +623,6 @@
     std::vector<unsigned int>().swap (nsamples);
     std::vector<void *>().swap (pointers);
     std::vector<char>().swap (data);
->>>>>>> 6435eceb
 }
 
 }
