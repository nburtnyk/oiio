/*
  Copyright 2008 Larry Gritz and the other authors and contributors.
  All Rights Reserved.

  Redistribution and use in source and binary forms, with or without
  modification, are permitted provided that the following conditions are
  met:
  * Redistributions of source code must retain the above copyright
    notice, this list of conditions and the following disclaimer.
  * Redistributions in binary form must reproduce the above copyright
    notice, this list of conditions and the following disclaimer in the
    documentation and/or other materials provided with the distribution.
  * Neither the name of the software's owners nor the names of its
    contributors may be used to endorse or promote products derived from
    this software without specific prior written permission.
  THIS SOFTWARE IS PROVIDED BY THE COPYRIGHT HOLDERS AND CONTRIBUTORS
  "AS IS" AND ANY EXPRESS OR IMPLIED WARRANTIES, INCLUDING, BUT NOT
  LIMITED TO, THE IMPLIED WARRANTIES OF MERCHANTABILITY AND FITNESS FOR
  A PARTICULAR PURPOSE ARE DISCLAIMED. IN NO EVENT SHALL THE COPYRIGHT
  OWNER OR CONTRIBUTORS BE LIABLE FOR ANY DIRECT, INDIRECT, INCIDENTAL,
  SPECIAL, EXEMPLARY, OR CONSEQUENTIAL DAMAGES (INCLUDING, BUT NOT
  LIMITED TO, PROCUREMENT OF SUBSTITUTE GOODS OR SERVICES; LOSS OF USE,
  DATA, OR PROFITS; OR BUSINESS INTERRUPTION) HOWEVER CAUSED AND ON ANY
  THEORY OF LIABILITY, WHETHER IN CONTRACT, STRICT LIABILITY, OR TORT
  (INCLUDING NEGLIGENCE OR OTHERWISE) ARISING IN ANY WAY OUT OF THE USE
  OF THIS SOFTWARE, EVEN IF ADVISED OF THE POSSIBILITY OF SUCH DAMAGE.

  (This is the Modified BSD License)
*/

/// \file
/// Implementation of ImageBufAlgo algorithms.

#include <boost/bind.hpp>
#include <boost/shared_ptr.hpp>

#include <OpenEXR/half.h>

#include <cmath>
#include <iostream>
#include <limits>
#include <stdexcept>

#include "imagebuf.h"
#include "imagebufalgo.h"
#include "imagebufalgo_util.h"
#include "dassert.h"
#include "sysutil.h"
#include "filter.h"
#include "thread.h"
#include "filesystem.h"
#include "kissfft.hh"

#ifdef USE_FREETYPE
#include <ft2build.h>
#include FT_FREETYPE_H
#endif


<<<<<<< HEAD
OIIO_NAMESPACE_ENTER
{

namespace
{

template<typename T>
static inline bool
fill_ (ImageBuf &dst, const float *values, ROI roi=ROI())
{
    int chbegin = roi.chbegin;
    int chend = std::min (roi.chend, dst.nchannels());
    for (ImageBuf::Iterator<T> p (dst, roi);  !p.done();  ++p)
        for (int c = chbegin, i = 0;  c < chend;  ++c, ++i)
            p[c] = values[i];
    return true;
}

}

bool
ImageBufAlgo::fill (ImageBuf &dst, const float *pixel, ROI roi)
{
    ASSERT (pixel && "fill must have a non-NULL pixel value pointer");
    OIIO_DISPATCH_TYPES ("fill", fill_, dst.spec().format, dst, pixel, roi);
    return true;
}


bool
ImageBufAlgo::zero (ImageBuf &dst, ROI roi)
{
    int chans = std::min (dst.nchannels(), roi.nchannels());
    float *zero = ALLOCA(float,chans);
    memset (zero, 0, chans*sizeof(float));
    return fill (dst, zero, roi);
}



bool
ImageBufAlgo::checker (ImageBuf &dst,
                       int width,
                       const float *color1,
                       const float *color2,
                       int xbegin, int xend,
                       int ybegin, int yend,
                       int zbegin, int zend)
{
    for (int k = zbegin; k < zend; k++)
        for (int j = ybegin; j < yend; j++)
            for (int i = xbegin; i < xend; i++) {
                int p = (k-zbegin)/width + (j-ybegin)/width + (i-xbegin)/width;
                if (p & 1)
                    dst.setpixel (i, j, k, color2);
                else
                    dst.setpixel (i, j, k, color1);
            }
    return true;
}



namespace {

template<class T>
bool paste_ (ImageBuf &dst, int xbegin, int ybegin,
             int zbegin, int chbegin,
             const ImageBuf &src, ROI srcroi)
{
    const ImageSpec &dstspec (dst.spec());
    if (dstspec.format.basetype != TypeDesc::FLOAT) {
        dst.error ("paste: only 'float' destination images are supported");
        return false;
    }

    ImageBuf::ConstIterator<T,float> s (src, srcroi.xbegin, srcroi.xend,
                                        srcroi.ybegin, srcroi.yend,
                                        srcroi.zbegin, srcroi.zend, true);
    ImageBuf::Iterator<float,float> d (dst, xbegin, xbegin+srcroi.width(),
                                       ybegin, ybegin+srcroi.height(),
                                       zbegin, zbegin+srcroi.depth(), true);
    int src_nchans = src.nchannels ();
    int dst_nchans = dst.nchannels ();
    for ( ;  ! s.done();  ++s, ++d) {
        if (! d.exists())
            continue;  // Skip paste-into pixels that don't overlap dst's data
        if (s.exists()) {
            for (int c = srcroi.chbegin, c_dst = chbegin;
                   c < srcroi.chend;  ++c, ++c_dst) {
                if (c_dst >= 0 && c_dst < dst_nchans)
                    d[c_dst] = c < src_nchans ? s[c] : 0.0f;
            }
        } else {
            // Copying from outside src's data -- black
            for (int c = srcroi.chbegin, c_dst = chbegin;
                   c < srcroi.chend;  ++c, ++c_dst) {
                if (c_dst >= 0 && c_dst < dst_nchans)
                    d[c_dst] = 0.0f;
            }
        }
    }
    return true;
}

};  // anon namespace



bool
ImageBufAlgo::paste (ImageBuf &dst, int xbegin, int ybegin,
                     int zbegin, int chbegin,
                     const ImageBuf &src, ROI srcroi)
{
    if (! srcroi.defined())
        srcroi = get_roi(src.spec());

    // If dst is uninitialized, size it like the region
    if (!dst.initialized()) {
        std::cerr << "Allocating space\n";
        ImageSpec dst_spec = src.spec();
        dst_spec.x = srcroi.xbegin;
        dst_spec.y = srcroi.ybegin;
        dst_spec.z = srcroi.zbegin;
        dst_spec.width = srcroi.width();
        dst_spec.height = srcroi.height();
        dst_spec.depth = srcroi.depth();
        dst_spec.nchannels = srcroi.nchannels();
        dst_spec.set_format (TypeDesc::FLOAT);
        dst.alloc (dst_spec);
    }

    // do the actual copying
    OIIO_DISPATCH_TYPES ("paste", paste_, src.spec().format,
                         dst, xbegin, ybegin, zbegin, chbegin, src, srcroi);
    return false;
}




namespace {

template<class T>
bool crop_ (ImageBuf &dst, const ImageBuf &src,
            int xbegin, int xend, int ybegin, int yend,
            const float *bordercolor)
{
    int nchans = dst.nchannels();
    T *border = ALLOCA (T, nchans);
    const ImageIOParameter *p = src.spec().find_attribute ("oiio:bordercolor");
    if (p && p->type().basetype == TypeDesc::FLOAT &&
        (int)p->type().numelements() >= nchans) {
        for (int c = 0;  c < nchans;  ++c)
            border[c] = convert_type<float,T>(((float *)p->data())[0]);
    } else {
        for (int c = 0;  c < nchans;  ++c)
            border[c] = T(0);
    }

    ImageBuf::Iterator<T,T> d (dst, xbegin, xend, ybegin, yend);
    ImageBuf::ConstIterator<T,T> s (src);
    for ( ;  ! d.done();  ++d) {
        s.pos (d.x(), d.y());
        if (s.valid()) {
            for (int c = 0;  c < nchans;  ++c)
                d[c] = s[c];
        } else {
            for (int c = 0;  c < nchans;  ++c)
                d[c] = border[c];
        }
    }
    return true;
}

};  // anon namespace



bool 
ImageBufAlgo::crop (ImageBuf &dst, const ImageBuf &src,
                    int xbegin, int xend, int ybegin, int yend,
                    const float *bordercolor)
{
    ImageSpec dst_spec = src.spec();
    dst_spec.x = xbegin;
    dst_spec.y = ybegin;
    dst_spec.width = xend-xbegin;
    dst_spec.height = yend-ybegin;
    
    // create new ImageBuffer
    if (!dst.pixels_valid())
        dst.alloc (dst_spec);

    OIIO_DISPATCH_TYPES ("crop", crop_, src.spec().format,
                         dst, src, xbegin, xend, ybegin, yend, bordercolor);
    return false;
}


=======
///////////////////////////////////////////////////////////////////////////
// Guidelines for ImageBufAlgo functions:
//
// * Signature will always be:
//       bool function (ImageBuf &R /* result */, 
//                      const ImageBuf &A, ...other input images...,
//                      ...other parameters...
//                      ROI roi = ROI::All(),
//                      int nthreads = 0);
// * The ROI should restrict the operation to those pixels (and channels)
//   specified. Default ROI::All() means perform the operation on all
//   pixel in R's data window.
// * It's ok to omit ROI and threads from the few functions that
//   (a) can't possibly be parallelized, and (b) do not make sense to
//   apply to anything less than the entire image.
// * Be sure to clamp the channel range to those actually used.
// * If R is initialized, do not change any pixels outside the ROI.
//   If R is uninitialized, redefine ROI to be the union of the input
//   images' data windows and allocate R to be that size.
// * Try to always do the "reasonable thing" rather than be too brittle.
// * For errors (where there is no "reasonable thing"), set R's error
//   condition using R.error() with R.error() and return false.
// * Always use IB::Iterators/ConstIterator, NEVER use getpixel/setpixel.
// * Use the iterator Black or Clamp wrap modes to avoid lots of special
//   cases inside the pixel loops.
// * Use OIIO_DISPATCH_* macros to call type-specialized templated
//   implemenations.  It is permissible to use OIIO_DISPATCH_COMMON_TYPES_*
//   to tame the cross-product of types, especially for binary functions
//   (A,B inputs as well as R output).
///////////////////////////////////////////////////////////////////////////
>>>>>>> 26c70afd


OIIO_NAMESPACE_ENTER
{
<<<<<<< HEAD
    // DEPRECATED -- just provide link compatibility
    return channels (dst, src, nchannels, channelorder, NULL, NULL,
                     shuffle_channel_names);
}



bool
ImageBufAlgo::channels (ImageBuf &dst, const ImageBuf &src,
                        int nchannels, const int *channelorder,
                        const float *channelvalues,
                        const std::string *newchannelnames,
                        bool shuffle_channel_names)
{
    // Not intended to create 0-channel images.
    if (nchannels <= 0) {
        dst.error ("%d-channel images not supported", nchannels);
        return false;
    }
    // If we dont have a single source channel,
    // hard to know how big to make the additional channels
    if (src.spec().nchannels == 0) {
        dst.error ("%d-channel images not supported", src.spec().nchannels);
        return false;
    }

    // If channelorder is NULL, it will be interpreted as
    // {0, 1, ..., nchannels-1}.
    int *local_channelorder = NULL;
    if (! channelorder) {
        local_channelorder = ALLOCA (int, nchannels);
        for (int c = 0;  c < nchannels;  ++c)
            local_channelorder[c] = c;
        channelorder = local_channelorder;
    }

    // If this is the identity transformation, just do a simple copy
    bool inorder = true;
    for (int c = 0;  c < nchannels;   ++c)
        inorder &= (channelorder[c] == c);
    if (nchannels == src.spec().nchannels && inorder) {
        return dst.copy (src);
    }

    // Construct a new ImageSpec that describes the desired channel ordering.
    ImageSpec newspec = src.spec();
    newspec.nchannels = nchannels;
    newspec.default_channel_names ();
    newspec.alpha_channel = -1;
    newspec.z_channel = -1;
    for (int c = 0; c < nchannels;  ++c) {
        int csrc = channelorder[c];
        // If the user gave an explicit name for this channel, use it...
        if (newchannelnames && newchannelnames[c].size())
            newspec.channelnames[c] = newchannelnames[c];
        // otherwise, if shuffle_channel_names, use the channel name of
        // the src channel we're using (otherwise stick to the default name)
        else if (shuffle_channel_names &&
                 csrc >= 0 && csrc < src.spec().nchannels)
            newspec.channelnames[c] = src.spec().channelnames[csrc];
        // otherwise, use the name of the source in that slot
        else if (csrc >= 0 && csrc < src.spec().nchannels)
            newspec.channelnames[c] = src.spec().channelnames[c];
        // Use the names (or designation of the src image, if
        // shuffle_channel_names is true) to deduce the alpha and z channels.
        if ((shuffle_channel_names && csrc == src.spec().alpha_channel) ||
              Strutil::iequals (newspec.channelnames[c], "A") ||
              Strutil::iequals (newspec.channelnames[c], "alpha"))
            newspec.alpha_channel = c;
        if ((shuffle_channel_names && csrc == src.spec().z_channel) ||
              Strutil::iequals (newspec.channelnames[c], "Z"))
            newspec.z_channel = c;
    }

    // Update the image (realloc with the new spec)
    dst.alloc (newspec);

    // Copy the channels individually
    stride_t dstxstride = AutoStride, dstystride = AutoStride, dstzstride = AutoStride;
    ImageSpec::auto_stride (dstxstride, dstystride, dstzstride,
                            newspec.format.size(), newspec.nchannels,
                            newspec.width, newspec.height);
    int channelsize = newspec.format.size();
    char *pixels = (char *) dst.pixeladdr (dst.xbegin(), dst.ybegin(),
                                           dst.zbegin());
    for (int c = 0;  c < nchannels;  ++c) {
        // Copy shuffled channels
        if (channelorder[c] >= 0 && channelorder[c] < src.spec().nchannels) {
            int csrc = channelorder[c];
            src.get_pixel_channels (src.xbegin(), src.xend(),
                                    src.ybegin(), src.yend(),
                                    src.zbegin(), src.zend(),
                                    csrc, csrc+1, newspec.format, pixels,
                                    dstxstride, dstystride, dstzstride);
        }
        // Set channels that are literals
        if (channelorder[c] < 0 && channelvalues && channelvalues[c]) {
            ROI roi = get_roi (dst.spec());
            roi.chbegin = c;
            roi.chend = c+1;
            ImageBufAlgo::fill (dst, &channelvalues[c], roi);
        }
        pixels += channelsize;
    }
    return true;
}
=======


// Convenient helper struct to bundle a 3-int describing a block size.
struct Dim3 {
    int x, y, z;
    Dim3 (int x, int y=1, int z=1) : x(x), y(y), z(z) { }
};
>>>>>>> 26c70afd



bool
ImageBufAlgo::IBAprep (ROI &roi, ImageBuf *dst,
                       const ImageBuf *A, const ImageBuf *B,
                       ImageSpec *force_spec, int prepflags)
{
    if ((A && !A->initialized()) || (B && !B->initialized())) {
        if (dst)
            dst->error ("Uninitialized input image");
        return false;
    }
    if (dst->initialized()) {
        // Valid destination image.  Just need to worry about ROI.
        if (roi.defined()) {
            // Shrink-wrap ROI to the destination (including chend)
            roi = roi_intersection (roi, get_roi(dst->spec()));
        } else {
            // No ROI? Set it to all of dst's pixel window.
            roi = get_roi (dst->spec());
        }
        // If the dst is initialized but is a cached image, we'll need
        // to fully read it into allocated memory so that we're able
        // to write to it subsequently.
        if (dst->storage() == ImageBuf::IMAGECACHE) {
            dst->read (dst->subimage(), dst->miplevel(), true /*force*/);
            ASSERT (dst->storage() == ImageBuf::LOCALBUFFER);
        }
    } else {
        // Not an initialized destination image!
        ASSERT ((A || roi.defined()) &&
                "ImageBufAlgo without any guess about region of interest");
        ROI full_roi;
        if (! roi.defined()) {
            // No ROI -- make it the union of the pixel regions of the inputs
            roi = get_roi (A->spec());
            full_roi = get_roi_full (A->spec());
            if (B) {
                roi = roi_union (roi, get_roi (B->spec()));
                full_roi = roi_union (full_roi, get_roi_full (B->spec()));
            }
        } else {
            if (A)
                roi.chend = std::min (roi.chend, A->nchannels());
            full_roi = roi;
        }
        // Now we allocate space for dst.  Give it A's spec, but adjust
        // the dimensions to match the ROI.
        ImageSpec spec;
        if (A) {
            // If there's an input image, give dst A's spec (with
            // modifications detailed below...)
            spec = force_spec ? (*force_spec) : A->spec();
            // For two inputs, if they aren't the same data type, punt and
            // allocate a float buffer. If the user wanted something else,
            // they should have pre-allocated dst with their desired format.
            if (B && A->spec().format != B->spec().format)
                spec.set_format (TypeDesc::FLOAT);
            // No good can come from automatically polluting an ImageBuf
            // with some other ImageBuf's tile sizes.
            spec.tile_width = 0;
            spec.tile_height = 0;
            spec.tile_depth = 0;
        } else if (force_spec) {
            spec = *force_spec;
        } else {
            spec.set_format (TypeDesc::FLOAT);
            spec.nchannels = roi.chend;
            spec.default_channel_names ();
        }
        // Set the image dimensions based on ROI.
        set_roi (spec, roi);
        if (full_roi.defined())
            set_roi_full (spec, full_roi);
        else
            set_roi_full (spec, roi);
        dst->alloc (spec);
    }
    if (prepflags & IBAprep_REQUIRE_ALPHA) {
        if (dst->spec().alpha_channel < 0 ||
              (A && A->spec().alpha_channel < 0) ||
              (B && B->spec().alpha_channel < 0)) {
            dst->error ("images must have alpha channels");
            return false;
        }
    }
    if (prepflags & IBAprep_REQUIRE_Z) {
        if (dst->spec().z_channel < 0 ||
              (A && A->spec().z_channel < 0) ||
              (B && B->spec().z_channel < 0)) {
            dst->error ("images must have depth channels");
            return false;
        }
    }
    if (prepflags & IBAprep_REQUIRE_SAME_NCHANNELS) {
        int n = dst->spec().nchannels;
        if ((A && A->spec().nchannels != n) ||
            (B && B->spec().nchannels != n)) {
            dst->error ("images must have the same number of channels");
            return false;
        }
    }

    return true;
}



<<<<<<< HEAD
template<class ABtype>
static bool
channel_append_impl (ImageBuf &dst, const ImageBuf &A, const ImageBuf &B,
                     ROI roi, int nthreads)
{
    if (nthreads == 1 || roi.npixels() < 1000) {
        int na = A.nchannels(), nb = B.nchannels();
        int n = std::min (dst.nchannels(), na+nb);
        ImageBuf::Iterator<float> r (dst, roi);
        ImageBuf::ConstIterator<ABtype> a (A, roi);
        ImageBuf::ConstIterator<ABtype> b (B, roi);
        for (;  !r.done();  ++r) {
            a.pos (r.x(), r.y(), r.z());
            b.pos (r.x(), r.y(), r.z());
            for (int c = 0; c < n; ++c) {
                if (c < na)
                    r[c] = a.exists() ? a[c] : 0.0f;
                else
                    r[c] = b.exists() ? b[c-na] : 0.0f;
            }
        }
    } else {
        // Possible multiple thread case -- recurse via parallel_image
        ImageBufAlgo::parallel_image (
            boost::bind (channel_append_impl<ABtype>, boost::ref(dst),
                         boost::cref(A), boost::cref(B), _1, 1),
            roi, nthreads);
    }
    return true;
}


bool
ImageBufAlgo::channel_append (ImageBuf &dst, const ImageBuf &A,
                              const ImageBuf &B, ROI roi,
                              int nthreads)
{
    // If the region is not defined, set it to the union of the valid
    // regions of the two source images.
    if (! roi.defined())
        roi = roi_union (get_roi (A.spec()), get_roi (B.spec()));

    // If dst has not already been allocated, set it to the right size,
    // make it unconditinally float.
    if (! dst.pixels_valid()) {
        ImageSpec dstspec = A.spec();
        dstspec.set_format (TypeDesc::TypeFloat);
        // Append the channel descriptions
        dstspec.nchannels = A.spec().nchannels + B.spec().nchannels;
        for (int c = 0;  c < B.spec().nchannels;  ++c) {
            std::string name = B.spec().channelnames[c];
            // Eliminate duplicates
            if (std::find(dstspec.channelnames.begin(), dstspec.channelnames.end(), name) != dstspec.channelnames.end())
                name = Strutil::format ("channel%d", A.spec().nchannels+c);
            dstspec.channelnames.push_back (name);
        }
        if (dstspec.alpha_channel < 0 && B.spec().alpha_channel >= 0)
            dstspec.alpha_channel = B.spec().alpha_channel + A.nchannels();
        if (dstspec.z_channel < 0 && B.spec().z_channel >= 0)
            dstspec.z_channel = B.spec().z_channel + A.nchannels();
        set_roi (dstspec, roi);
        dst.reset (dst.name(), dstspec);
    }

    // For now, only support float destination, and equivalent A and B
    // types.
    if (dst.spec().format != TypeDesc::FLOAT ||
        A.spec().format != B.spec().format) {
        dst.error ("Unable to perform channel_append of %s, %s -> %s",
                   A.spec().format, B.spec().format, dst.spec().format);
        return false;
    }

    OIIO_DISPATCH_TYPES ("channel_append", channel_append_impl,
                         A.spec().format, dst, A, B, roi, nthreads);
    return true;
}



bool
ImageBufAlgo::add (ImageBuf &dst, const ImageBuf &A, const ImageBuf &B,
                   int options)
=======
template<typename T>
static bool
fill_ (ImageBuf &dst, const float *values, ROI roi=ROI(), int nthreads=1)
>>>>>>> 26c70afd
{
    if (nthreads != 1 && roi.npixels() >= 1000) {
        // Lots of pixels and request for multi threads? Parallelize.
        ImageBufAlgo::parallel_image (
            boost::bind(fill_<T>, boost::ref(dst), values,
                        _1 /*roi*/, 1 /*nthreads*/),
            roi, nthreads);
        return true;
    }

    // Serial case
    for (ImageBuf::Iterator<T> p (dst, roi);  !p.done();  ++p)
        for (int c = roi.chbegin;  c < roi.chend;  ++c)
            p[c] = values[c];
    return true;
}



namespace {

template<class Rtype>
static bool
mul_impl (ImageBuf &R, const float *val, ROI roi, int nthreads)
{
    if (nthreads == 1 || roi.npixels() < 1000) {
        // For-sure single thread case
        for (ImageBuf::Iterator<Rtype> r (R, roi);  !r.done();  ++r)
            for (int c = roi.chbegin;  c < roi.chend;  ++c)
                r[c] = r[c] * val[c];
    } else {
        // Possible multiple thread case -- recurse via parallel_image
        ImageBufAlgo::parallel_image (boost::bind(mul_impl<Rtype>,
                                                  boost::ref(R), val, _1, 1),
                                      roi, nthreads);
    }
    return true;
}


} // anon namespace


bool
ImageBufAlgo::mul (ImageBuf &R, const float *val, ROI roi, int nthreads)
{
    roi.chend = std::min (roi.chend, R.nchannels()); // clamp
    OIIO_DISPATCH_TYPES ("mul", mul_impl, R.spec().format,
                         R, val, roi, nthreads);
    return true;
}



bool
ImageBufAlgo::mul (ImageBuf &R, float val, ROI roi, int nthreads)
{
    int nc = R.nchannels();
    float *vals = ALLOCA (float, nc);
    for (int c = 0;  c < nc;  ++c)
        vals[c] = val;
    return mul (R, vals, roi, nthreads);
}



bool
ImageBufAlgo::fill (ImageBuf &dst, const float *pixel, ROI roi, int nthreads)
{
    ASSERT (pixel && "fill must have a non-NULL pixel value pointer");
    if (! IBAprep (roi, &dst))
        return false;
    OIIO_DISPATCH_TYPES ("fill", fill_, dst.spec().format,
                         dst, pixel, roi, nthreads);
    return true;
}


bool
ImageBufAlgo::zero (ImageBuf &dst, ROI roi, int nthreads)
{
    if (! IBAprep (roi, &dst))
        return false;
    float *zero = ALLOCA(float,roi.chend);
    memset (zero, 0, roi.chend*sizeof(float));
    return fill (dst, zero, roi, nthreads);
}



template<typename T>
static bool
checker_ (ImageBuf &dst, Dim3 size,
          const float *color1, const float *color2,
          Dim3 offset,
          ROI roi, int nthreads=1)
{
    if (nthreads != 1 && roi.npixels() >= 1000) {
        // Lots of pixels and request for multi threads? Parallelize.
        ImageBufAlgo::parallel_image (
            boost::bind(checker_<T>, boost::ref(dst),
                        size, color1, color2, offset,
                        _1 /*roi*/, 1 /*nthreads*/),
            roi, nthreads);
        return true;
    }

<<<<<<< HEAD
bool
ImageBufAlgo::isConstantColor (const ImageBuf &src, float *color)
{
    OIIO_DISPATCH_TYPES ("isConstantColor", isConstantColor_,
                         src.spec().format, src, color);
};



template<typename T>
static inline bool
isConstantChannel_ (const ImageBuf &src, int channel, float val)
{
    if (channel < 0 || channel >= src.nchannels())
        return false;  // that channel doesn't exist in the image

    T v = convert_type<float,T> (val);
    for (ImageBuf::ConstIterator<T,T> s(src);  s.valid();  ++s)
        if (s[channel] != v)
            return false;
=======
    // Serial case
    for (ImageBuf::Iterator<T> p (dst, roi);  !p.done();  ++p) {
        int xtile = (p.x()-offset.x)/size.x;  xtile += (p.x()<offset.x);
        int ytile = (p.y()-offset.y)/size.y;  ytile += (p.y()<offset.y);
        int ztile = (p.z()-offset.z)/size.z;  ztile += (p.z()<offset.z);
        int v = xtile + ytile + ztile;
        if (v & 1)
            for (int c = roi.chbegin;  c < roi.chend;  ++c)
                p[c] = color2[c];
        else
            for (int c = roi.chbegin;  c < roi.chend;  ++c)
                p[c] = color1[c];
    }
>>>>>>> 26c70afd
    return true;
}



bool
ImageBufAlgo::checker (ImageBuf &dst, int width, int height, int depth,
                       const float *color1, const float *color2,
                       int xoffset, int yoffset, int zoffset,
                       ROI roi, int nthreads)
{
<<<<<<< HEAD
    OIIO_DISPATCH_TYPES ("isConstantChannel", isConstantChannel_,
                         src.spec().format, src, channel, val);
};

namespace
{

template<typename T>
static inline bool
isMonochrome_ (const ImageBuf &src, int dummy)
{
    int nchannels = src.nchannels();
    if (nchannels < 2) return true;
    
    // Loop over all pixels ...
    for (ImageBuf::ConstIterator<T,T> s(src);  s.valid();  ++s) {
        T constvalue = s[0];
        for (int c = 1;  c < nchannels;  ++c) {
            if (s[c] != constvalue) {
                return false;
            }
        }
    }
    
=======
    if (! IBAprep (roi, &dst))
        return false;
    OIIO_DISPATCH_TYPES ("checker", checker_, dst.spec().format,
                         dst, Dim3(width, height, depth), color1, color2,
                         Dim3(xoffset, yoffset, zoffset), roi, nthreads);
>>>>>>> 26c70afd
    return true;
}


<<<<<<< HEAD
bool
ImageBufAlgo::isMonochrome(const ImageBuf &src)
{
    OIIO_DISPATCH_TYPES ("isMonochrome", isMonochrome_, src.spec().format,
                         src, 0);
};
=======
>>>>>>> 26c70afd

template<typename DSTTYPE, typename SRCTYPE>
static bool
resize_ (ImageBuf &dst, const ImageBuf &src,
         Filter2D *filter, ROI roi, int nthreads)
{
    if (nthreads != 1 && roi.npixels() >= 1000) {
        // Lots of pixels and request for multi threads? Parallelize.
        ImageBufAlgo::parallel_image (
            boost::bind(resize_<DSTTYPE,SRCTYPE>, boost::ref(dst),
                        boost::cref(src), filter,
                        _1 /*roi*/, 1 /*nthreads*/),
            roi, nthreads);
        return true;
    }

    // Serial case

<<<<<<< HEAD
template<typename SRCTYPE>
static bool
resize_ (ImageBuf &dst, const ImageBuf &src,
         Filter2D *filter, ROI roi, int nthreads)
{
    if (nthreads != 1 && roi.npixels() >= 1000) {
        // Lots of pixels and request for multi threads? Parallelize.
        ImageBufAlgo::parallel_image (
            boost::bind(resize_<SRCTYPE>, boost::ref(dst),
                        boost::cref(src), filter,
                        _1 /*roi*/, 1 /*nthreads*/),
            roi, nthreads);
        return true;
    }

    // Serial case

=======
>>>>>>> 26c70afd
    const ImageSpec &srcspec (src.spec());
    const ImageSpec &dstspec (dst.spec());
    int nchannels = dstspec.nchannels;

    // Local copies of the source image window, converted to float
    float srcfx = srcspec.full_x;
    float srcfy = srcspec.full_y;
    float srcfw = srcspec.full_width;
    float srcfh = srcspec.full_height;

    // Ratios of dst/src size.  Values larger than 1 indicate that we
    // are maximizing (enlarging the image), and thus want to smoothly
    // interpolate.  Values less than 1 indicate that we are minimizing
    // (shrinking the image), and thus want to properly filter out the
    // high frequencies.
    float xratio = float(dstspec.full_width) / srcfw; // 2 upsize, 0.5 downsize
    float yratio = float(dstspec.full_height) / srcfh;

    float dstfx = dstspec.full_x;
    float dstfy = dstspec.full_y;
    float dstfw = dstspec.full_width;
    float dstfh = dstspec.full_height;
    float dstpixelwidth = 1.0f / dstfw;
    float dstpixelheight = 1.0f / dstfh;
    float *pel = ALLOCA (float, nchannels);
    float filterrad = filter->width() / 2.0f;

    // radi,radj is the filter radius, as an integer, in source pixels.  We
    // will filter the source over [x-radi, x+radi] X [y-radj,y+radj].
    int radi = (int) ceilf (filterrad/xratio);
    int radj = (int) ceilf (filterrad/yratio);
<<<<<<< HEAD
=======

    bool separable = filter->separable();
    float *column = NULL;
    if (separable) {
        // Allocate one column for the first horizontal filter pass
        column = ALLOCA (float, (2 * radj + 1) * nchannels);
    }

#if 0
    std::cerr << "Resizing " << srcspec.full_width << "x" << srcspec.full_height
              << " to " << dstspec.full_width << "x" << dstspec.full_height << "\n";
    std::cerr << "ratios = " << xratio << ", " << yratio << "\n";
    std::cerr << "examining src filter support radius of " << radi << " x " << radj << " pixels\n";
    std::cerr << "dst range " << roi << "\n";
    std::cerr << "separable filter\n";
#endif
>>>>>>> 26c70afd


<<<<<<< HEAD
#if 0
    std::cerr << "Resizing " << srcspec.full_width << "x" << srcspec.full_height
              << " to " << dstspec.full_width << "x" << dstspec.full_height << "\n";
    std::cerr << "ratios = " << xratio << ", " << yratio << "\n";
    std::cerr << "examining src filter support radius of " << radi << " x " << radj << " pixels\n";
    std::cerr << "dst range " << roi << "\n";
    std::cerr << "separable filter\n";
#endif

    for (int y = roi.ybegin;  y < roi.yend;  ++y) {
        // s,t are NDC space
        float t = (y+0.5f)*dstpixelheight;
        // src_xf, src_xf are image space float coordinates
        float src_yf = srcfy + t * srcfh - 0.5f;
        // src_x, src_y are image space integer coordinates of the floor
        int src_y;
        float src_yf_frac = floorfrac (src_yf, &src_y);
        for (int x = roi.xbegin;  x < roi.xend;  ++x) {
            float s = (x+0.5f)*dstpixelwidth;
            float src_xf = srcfx + s * srcfw - 0.5f;
=======
    // We're going to loop over all output pixels we're interested in.
    //
    // (s,t) = NDC space coordinates of the output sample we are computing.
    //     This is the "sample point".
    // (src_xf, src_xf) = source pixel space float coordinates of the
    //     sample we're computing. We want to compute the weighted sum
    //     of all the source image pixels that fall under the filter when
    //     centered at that location.
    // (src_x, src_y) = image space integer coordinates of the floor,
    //     i.e., the closest pixel in the source image.
    // src_xf_frac and src_yf_frac are the position within that pixel
    //     of our sample.
    ImageBuf::Iterator<DSTTYPE> out (dst, roi);
    for (int y = roi.ybegin;  y < roi.yend;  ++y) {
        float t = (y-dstfy+0.5f)*dstpixelheight;
        float src_yf = srcfy + t * srcfh;
        int src_y;
        float src_yf_frac = floorfrac (src_yf, &src_y);
        for (int x = roi.xbegin;  x < roi.xend;  ++x) {
            float s = (x-dstfx+0.5f)*dstpixelwidth;
            float src_xf = srcfx + s * srcfw;
>>>>>>> 26c70afd
            int src_x;
            float src_xf_frac = floorfrac (src_xf, &src_x);
            for (int c = 0;  c < nchannels;  ++c)
                pel[c] = 0.0f;
            float totalweight = 0.0f;
            if (separable) {
                // First, filter horizontally
                memset (column, 0, (2*radj+1)*nchannels*sizeof(float));
                float *p = column;
                for (int j = -radj;  j <= radj;  ++j, p += nchannels) {
                    totalweight = 0.0f;
                    int yy = src_y+j;
                    ImageBuf::ConstIterator<SRCTYPE> srcpel (src, src_x-radi, src_x+radi+1,
<<<<<<< HEAD
                                                             yy, yy+1, 0, 1, true);
                    for (int i = -radi;  i <= radi;  ++i, ++srcpel) {
                        float w = filter->xfilt (xratio * (i-src_xf_frac));
                        if (w != 0.0f && srcpel.exists()) {
                            for (int c = 0;  c < nchannels;  ++c)
                                p[c] += w * srcpel[c];
                            totalweight += w;
=======
                                                             yy, yy+1, 0, 1, ImageBuf::WrapClamp);
                    for (int i = -radi;  i <= radi;  ++i, ++srcpel) {
                        float w = filter->xfilt (xratio * (i-(src_xf_frac-0.5f)));
                        totalweight += w;
                        if (w != 0.0f) {
                            for (int c = 0;  c < nchannels;  ++c)
                                p[c] += w * srcpel[c];
>>>>>>> 26c70afd
                        }
                    }
                    if (totalweight != 0.0f) {
                        for (int c = 0;  c < nchannels;  ++c)
                            p[c] /= totalweight;
                    }
                }
                // Now filter vertically
                totalweight = 0.0f;
                p = column;
                for (int j = -radj;  j <= radj;  ++j, p += nchannels) {
<<<<<<< HEAD
                    int yy = src_y+j;
                    if (yy >= src.ymin() && yy <= src.ymax()) {
                        float w = filter->yfilt (yratio * (j-src_yf_frac));
                        totalweight += w;
                        for (int c = 0;  c < nchannels;  ++c)
                            pel[c] += w * p[c];
                    }
=======
                    float w = filter->yfilt (yratio * (j-(src_yf_frac-0.5f)));
                    totalweight += w;
                    for (int c = 0;  c < nchannels;  ++c)
                        pel[c] += w * p[c];
>>>>>>> 26c70afd
                }

            } else {
                // Non-separable
                ImageBuf::ConstIterator<SRCTYPE> srcpel (src, src_x-radi, src_x+radi+1,
                                                       src_y-radi, src_y+radi+1,
                                                       0, 1, ImageBuf::WrapClamp);
                for (int j = -radj;  j <= radj;  ++j) {
                    for (int i = -radi;  i <= radi;  ++i, ++srcpel) {
                        float w = (*filter)(xratio * (i-(src_xf_frac-0.5f)),
                                            yratio * (j-(src_yf_frac-0.5f)));
                        totalweight += w;
                        if (w == 0.0f)
                            continue;
                        DASSERT (! srcpel.done());
<<<<<<< HEAD
                        if (srcpel.exists()) {
                            for (int c = 0;  c < nchannels;  ++c)
                                pel[c] += w * srcpel[c];
                            totalweight += w;
                        }
=======
                        for (int c = 0;  c < nchannels;  ++c)
                            pel[c] += w * srcpel[c];
>>>>>>> 26c70afd
                    }
                }
                DASSERT (srcpel.done());
            }

            // Rescale pel to normalize the filter, then write it to the
            // image.
            DASSERT (out.x() == x && out.y() == y);
            if (totalweight == 0.0f) {
                // zero it out
                for (int c = 0;  c < nchannels;  ++c)
                    out[c] = 0.0f;
            } else {
                for (int c = 0;  c < nchannels;  ++c)
                    out[c] = pel[c] / totalweight;
            }
            ++out;
        }
    }

    return true;
}



bool
ImageBufAlgo::resize (ImageBuf &dst, const ImageBuf &src,
                      Filter2D *filter, ROI roi, int nthreads)
{
<<<<<<< HEAD
//    IBAprep (roi, &dst, &src);
    if (dst.nchannels() != src.nchannels()) {
        dst.error ("channel number mismatch: %d vs. %d", 
                   dst.spec().nchannels, src.spec().nchannels);
=======
    if (! IBAprep (roi, &dst, &src))
>>>>>>> 26c70afd
        return false;
    if (dst.nchannels() != src.nchannels()) {
        dst.error ("channel number mismatch: %d vs. %d", 
                   dst.spec().nchannels, src.spec().nchannels);
        return false;
    }
    if (dst.spec().depth > 1 || src.spec().depth > 1) {
        dst.error ("ImageBufAlgo::resize does not support volume images");
        return false;
    }

    // Set up a shared pointer with custom deleter to make sure any
    // filter we allocate here is properly destroyed.
    boost::shared_ptr<Filter2D> filterptr ((Filter2D*)NULL, Filter2D::destroy);
    bool allocfilter = (filter == NULL);
    if (allocfilter) {
        // If no filter was provided, punt and just linearly interpolate.
        const ImageSpec &srcspec (src.spec());
        const ImageSpec &dstspec (dst.spec());
        float wratio = float(dstspec.full_width) / float(srcspec.full_width);
        float hratio = float(dstspec.full_height) / float(srcspec.full_height);
        float w = 2.0f * std::max (1.0f, wratio);
        float h = 2.0f * std::max (1.0f, hratio);
        filter = Filter2D::create ("triangle", w, h);
        filterptr.reset (filter);
    }

<<<<<<< HEAD
    // Set up a shared pointer with custom deleter to make sure any
    // filter we allocate here is properly destroyed.
    boost::shared_ptr<Filter2D> filterptr ((Filter2D*)NULL, Filter2D::destroy);
    bool allocfilter = (filter == NULL);
    if (allocfilter) {
        // If no filter was provided, punt and just linearly interpolate.
        const ImageSpec &srcspec (src.spec());
        const ImageSpec &dstspec (dst.spec());
        float wratio = float(dstspec.full_width) / float(srcspec.full_width);
        float hratio = float(dstspec.full_height) / float(srcspec.full_height);
        float w = 2.0f * std::max (1.0f, wratio);
        float h = 2.0f * std::max (1.0f, hratio);
        filter = Filter2D::create ("triangle", w, h);
        filterptr.reset (filter);
    }

    OIIO_DISPATCH_TYPES ("resize", resize_,
                          src.spec().format,
=======
    OIIO_DISPATCH_TYPES2 ("resize", resize_,
                          dst.spec().format, src.spec().format,
>>>>>>> 26c70afd
                          dst, src, filter, roi, nthreads);

    return false;
}



<<<<<<< HEAD
// DEPRECATED as of 1.2
bool
ImageBufAlgo::resize (ImageBuf &dst, const ImageBuf &src,
                      int xbegin, int xend, int ybegin, int yend,
                      Filter2D *filter)
{
    return resize (dst, src, filter, ROI (xbegin, xend, ybegin, yend, 0, 1));
}



namespace
=======
bool
ImageBufAlgo::resize (ImageBuf &dst, const ImageBuf &src,
                      const std::string &filtername_, float fwidth,
                      ROI roi, int nthreads)
>>>>>>> 26c70afd
{
    if (! IBAprep (roi, &dst, &src))
        return false;
    const ImageSpec &srcspec (src.spec());
    const ImageSpec &dstspec (dst.spec());
    if (dstspec.nchannels != srcspec.nchannels) {
        dst.error ("channel number mismatch: %d vs. %d", 
                   dst.spec().nchannels, src.spec().nchannels);
        return false;
    }
    if (dstspec.depth > 1 || srcspec.depth > 1) {
        dst.error ("ImageBufAlgo::resize does not support volume images");
        return false;
    }

    // Resize ratios
    float wratio = float(dstspec.full_width) / float(srcspec.full_width);
    float hratio = float(dstspec.full_height) / float(srcspec.full_height);

    // Set up a shared pointer with custom deleter to make sure any
    // filter we allocate here is properly destroyed.
    boost::shared_ptr<Filter2D> filter ((Filter2D*)NULL, Filter2D::destroy);
    std::string filtername = filtername_;
    if (filtername.empty()) {
        // No filter name supplied -- pick a good default
        if (wratio > 1.0f || hratio > 1.0f)
            filtername = "blackman-harris";
        else
            filtername = "lanczos3";
    }
    for (int i = 0, e = Filter2D::num_filters();  i < e;  ++i) {
        FilterDesc fd;
        Filter2D::get_filterdesc (i, &fd);
        if (fd.name == filtername) {
            float w = fwidth > 0.0f ? fwidth : fd.width * std::max (1.0f, wratio);
            float h = fwidth > 0.0f ? fwidth : fd.width * std::max (1.0f, hratio);
            filter.reset (Filter2D::create (filtername, w, h));
            break;
        }
    }
    if (! filter) {
        dst.error ("Filter \"%s\" not recognized", filtername);
        return false;
    }

    OIIO_DISPATCH_TYPES2 ("resize", resize_,
                          dstspec.format, srcspec.format,
                          dst, src, filter.get(), roi, nthreads);

<<<<<<< HEAD
// Make sure isfinite is defined for 'half'
inline bool isfinite (half h) { return h.isFinite(); }


template<typename SRCTYPE>
bool fixNonFinite_ (ImageBuf &dst, const ImageBuf &src,
                    ImageBufAlgo::NonFiniteFixMode mode,
                    int * pixelsFixed)
=======
    return false;
}



template<typename DSTTYPE, typename SRCTYPE>
static bool
resample_ (ImageBuf &dst, const ImageBuf &src, bool interpolate,
           ROI roi, int nthreads)
>>>>>>> 26c70afd
{
    if (nthreads != 1 && roi.npixels() >= 1000) {
        // Lots of pixels and request for multi threads? Parallelize.
        ImageBufAlgo::parallel_image (
            boost::bind(resample_<DSTTYPE,SRCTYPE>, boost::ref(dst),
                        boost::cref(src), interpolate,
                        _1 /*roi*/, 1 /*nthreads*/),
            roi, nthreads);
        return true;
    }
<<<<<<< HEAD
    else if (mode == ImageBufAlgo::NONFINITE_BLACK) {
        // Replace non-finite pixels with black
        int count = 0;
        int nchannels = src.spec().nchannels;
        
        // Copy the input to the output
        if (! dst.copy (src))
            return false;
        
        ImageBuf::Iterator<SRCTYPE,SRCTYPE> pixel (dst);
        while (pixel.valid()) {
            bool fixed = false;
            for (int c = 0;  c < nchannels;  ++c) {
                SRCTYPE value = pixel[c];
                if (! isfinite(value)) {
                    (*pixel)[c] = 0.0;
                    fixed = true;
                }
=======

    // Serial case

    const ImageSpec &srcspec (src.spec());
    const ImageSpec &dstspec (dst.spec());
    int nchannels = src.nchannels();

    // Local copies of the source image window, converted to float
    float srcfx = srcspec.full_x;
    float srcfy = srcspec.full_y;
    float srcfw = srcspec.full_width;
    float srcfh = srcspec.full_height;

    float dstfx = dstspec.full_x;
    float dstfy = dstspec.full_y;
    float dstfw = dstspec.full_width;
    float dstfh = dstspec.full_height;
    float dstpixelwidth = 1.0f / dstfw;
    float dstpixelheight = 1.0f / dstfh;
    float *pel = ALLOCA (float, nchannels);

    ImageBuf::Iterator<DSTTYPE> out (dst, roi);
    ImageBuf::ConstIterator<SRCTYPE> srcpel (src);
    for (int y = roi.ybegin;  y < roi.yend;  ++y) {
        // s,t are NDC space
        float t = (y-dstfy+0.5f)*dstpixelheight;
        // src_xf, src_xf are image space float coordinates
        float src_yf = srcfy + t * srcfh - 0.5f;
        // src_x, src_y are image space integer coordinates of the floor
        int src_y;
        (void) floorfrac (src_yf, &src_y);
        for (int x = roi.xbegin;  x < roi.xend;  ++x) {
            float s = (x-dstfx+0.5f)*dstpixelwidth;
            float src_xf = srcfx + s * srcfw - 0.5f;
            int src_x;
            (void) floorfrac (src_xf, &src_x);

            if (interpolate) {
                src.interppixel (src_xf, src_yf, pel);
                for (int c = roi.chbegin; c < roi.chend; ++c)
                    out[c] = pel[c];
            } else {
                srcpel.pos (src_x, src_y, 0);
                for (int c = roi.chbegin; c < roi.chend; ++c)
                    out[c] = srcpel[c];
>>>>>>> 26c70afd
            }
            ++out;
        }
    }

    return true;
}



bool
ImageBufAlgo::resample (ImageBuf &dst, const ImageBuf &src,
                        bool interpolate, ROI roi, int nthreads)
{
    if (! IBAprep (roi, &dst, &src))
        return false;
    if (dst.nchannels() != src.nchannels()) {
        dst.error ("channel number mismatch: %d vs. %d", 
                   dst.spec().nchannels, src.spec().nchannels);
        return false;
    }
    if (dst.spec().depth > 1 || src.spec().depth > 1) {
        dst.error ("ImageBufAlgo::resample does not support volume images");
        return false;
    }
    OIIO_DISPATCH_TYPES2 ("resample", resample_,
                          dst.spec().format, src.spec().format,
                          dst, src, interpolate, roi, nthreads);
    return false;
}



template<typename DSTTYPE, typename SRCTYPE>
static bool
convolve_ (ImageBuf &dst, const ImageBuf &src, const ImageBuf &kernel,
           bool normalize, ROI roi, int nthreads)
{
    if (nthreads != 1 && roi.npixels() >= 1000) {
        // Lots of pixels and request for multi threads? Parallelize.
        ImageBufAlgo::parallel_image (
            boost::bind(convolve_<DSTTYPE,SRCTYPE>, boost::ref(dst),
                        boost::cref(src), boost::cref(kernel), normalize,
                        _1 /*roi*/, 1 /*nthreads*/),
            roi, nthreads);
        return true;
    }
<<<<<<< HEAD
    else if (mode == ImageBufAlgo::NONFINITE_BOX3) {
        // Replace non-finite pixels with a simple 3x3 window average
        // (the average excluding non-finite pixels, of course)
        // 
        // Warning: There is an inherent bug in this approach when src == dst
        // As you progress across the image, the output buffer is also used
        // as the input so there will be a directionality preference in the filling
        // (I.e., updated values will be used only in the traversal direction).
        // One can visualize this by disabling the isfinite check.

        int count = 0;
        int nchannels = src.spec().nchannels;
        const int boxwidth = 1;
        
        // Copy the input to the output
        if (! dst.copy (src))
            return false;
        
        ImageBuf::Iterator<SRCTYPE,SRCTYPE> pixel (dst);
        
        while (pixel.valid()) {
            bool fixed = false;
            
            for (int c = 0;  c < nchannels;  ++c) {
                SRCTYPE value = pixel[c];
                if (! isfinite (value)) {
                    int numvals = 0;
                    SRCTYPE sum = 0.0;
                    
                    int top    = pixel.x() - boxwidth;
                    int bottom = pixel.x() + boxwidth;
                    int left   = pixel.y() - boxwidth;
                    int right  = pixel.y() + boxwidth;
                    
                    ImageBuf::Iterator<SRCTYPE,SRCTYPE> it (dst, top, bottom, left, right);
                    while (it.valid()) {
                        SRCTYPE v = it[c];
                        if (isfinite (v)) {
                            sum += v;
                            numvals ++;
                        }
                        ++it;
                    }
                    
                    if (numvals>0) {
                        (*pixel)[c] = sum/numvals;
                        fixed = true;
                    }
                    else {
                        (*pixel)[c] = 0.0;
                        fixed = true;
                    }
                }
            }
            
            if (fixed) ++count;
            ++pixel;
=======

    // Serial case

    float scale = 1.0f;
    if (normalize) {
        scale = 0.0f;
        for (ImageBuf::ConstIterator<float> k (kernel); ! k.done(); ++k)
            scale += k[0];
        scale = 1.0f / scale;
    }

    float *sum = ALLOCA (float, roi.chend);
    ROI kroi = get_roi (kernel.spec());
    ImageBuf::Iterator<DSTTYPE> d (dst, roi);
    ImageBuf::ConstIterator<SRCTYPE> s (src, roi, ImageBuf::WrapClamp);
    for ( ; ! d.done();  ++d) {

        for (int c = roi.chbegin; c < roi.chend; ++c)
            sum[c] = 0.0f;

        for (ImageBuf::ConstIterator<float> k (kernel, kroi); !k.done(); ++k) {
            float kval = k[0];
            s.pos (d.x() + k.x(), d.y() + k.y(), d.z() + k.z());
            for (int c = roi.chbegin; c < roi.chend; ++c)
                sum[c] += kval * s[c];
>>>>>>> 26c70afd
        }
        
        for (int c = roi.chbegin; c < roi.chend; ++c)
            d[c] = scale * sum[c];
    }

    return true;
}



bool
ImageBufAlgo::convolve (ImageBuf &dst, const ImageBuf &src,
                        const ImageBuf &kernel, bool normalize,
                        ROI roi, int nthreads)
{
<<<<<<< HEAD
    switch (src.spec().format.basetype) {
    case TypeDesc::FLOAT :
        return fixNonFinite_<float> (dst, src, mode, pixelsFixed);
    case TypeDesc::HALF  :
        return fixNonFinite_<half> (dst, src, mode, pixelsFixed);
    case TypeDesc::DOUBLE:
        return fixNonFinite_<double> (dst, src, mode, pixelsFixed);
    default:
        break;
    }
    
    // Non-float images cannot have non-finite pixels,
    // so all we have to do is copy the image and return
    if (! dst.copy (src))
=======
    if (! IBAprep (roi, &dst, &src))
>>>>>>> 26c70afd
        return false;
    if (dst.nchannels() != src.nchannels()) {
        dst.error ("channel number mismatch: %d vs. %d", 
                   dst.spec().nchannels, src.spec().nchannels);
        return false;
    }
    OIIO_DISPATCH_TYPES2 ("convolve", convolve_,
                          dst.spec().format, src.spec().format,
                          dst, src, kernel, normalize, roi, nthreads);
    return false;
}



inline float binomial (int n, int k)
{
    float p = 1;
    for (int i = 1;  i <= k;  ++i)
        p *= float(n - (k-i)) / i;
    return p;
}


<<<<<<< HEAD
static bool
decode_over_channels (const ImageBuf &R, int &nchannels, 
                      int &alpha, int &z, int &colors)
{
    if (! R.initialized()) {
        alpha = -1;
        z = -1;
        colors = 0;
        return false;
    }
    const ImageSpec &spec (R.spec());
    alpha =  spec.alpha_channel;
    bool has_alpha = (alpha >= 0);
    z = spec.z_channel;
    bool has_z = (z >= 0);
    nchannels = spec.nchannels;
    colors = nchannels - has_alpha - has_z;
    if (! has_alpha && colors == 4) {
        // No marked alpha channel, but suspiciously 4 channel -- assume
        // it's RGBA. 
        has_alpha = true;
        colors -= 1;
        // Assume alpha is the highest channel that's not z
        alpha = nchannels - 1;
        if (alpha == z)
            --alpha;
    }
    return true;
}



// Fully type-specialized version of over.
template<class Rtype, class Atype, class Btype>
static bool
over_impl (ImageBuf &R, const ImageBuf &A, const ImageBuf &B, ROI roi,
           bool zcomp=false, bool z_zeroisinf=false)
=======
bool
ImageBufAlgo::make_kernel (ImageBuf &dst, const char *name,
                           float width, float height, float depth,
                           bool normalize)
>>>>>>> 26c70afd
{
    int w = std::max (1, (int)ceilf(width));
    int h = std::max (1, (int)ceilf(height));
    int d = std::max (1, (int)ceilf(depth));
    // Round up size to odd
    w |= 1;
    h |= 1;
    d |= 1;
    ImageSpec spec (w, h, 1 /*channels*/, TypeDesc::FLOAT);
    spec.depth = d;
    spec.x = -w/2;
    spec.y = -h/2;
    spec.z = -d/2;
    spec.full_x = spec.x;
    spec.full_y = spec.y;
    spec.full_z = spec.z;
    spec.full_width = spec.width;
    spec.full_height = spec.height;
    spec.full_depth = spec.depth;
    dst.alloc (spec);

    if (Filter2D *filter = Filter2D::create (name, width, height)) {
        // Named continuous filter from filter.h
        for (ImageBuf::Iterator<float> p (dst);  ! p.done();  ++p)
            p[0] = (*filter)((float)p.x(), (float)p.y());
        delete filter;
    } else if (!strcmp (name, "binomial")) {
        // Binomial filter
        float *wfilter = ALLOCA (float, width);
        for (int i = 0;  i < width;  ++i)
            wfilter[i] = binomial (width-1, i);
        float *hfilter = (height == width) ? wfilter : ALLOCA (float, height);
        if (height != width)
            for (int i = 0;  i < height;  ++i)
                hfilter[i] = binomial (height-1, i);
        float *dfilter = ALLOCA (float, depth);
        if (depth == 1)
            dfilter[0] = 1;
        else
            for (int i = 0;  i < depth;  ++i)
                dfilter[i] = binomial (depth-1, i);
        for (ImageBuf::Iterator<float> p (dst);  ! p.done();  ++p)
            p[0] = wfilter[p.x()-spec.x] * hfilter[p.y()-spec.y] * dfilter[p.z()-spec.z];
    } else {
        // No filter -- make a box
        float val = normalize ? 1.0f / ((w*h*d)) : 1.0f;
        for (ImageBuf::Iterator<float> p (dst);  ! p.done();  ++p)
            p[0] = val;
        dst.error ("Unknown kernel \"%s\"", name);
        return false;
    }
    if (normalize) {
        float sum = 0;
        for (ImageBuf::Iterator<float> p (dst);  ! p.done();  ++p)
            sum += p[0];
        for (ImageBuf::Iterator<float> p (dst);  ! p.done();  ++p)
            p[0] = p[0] / sum;
    }
    return true;
}

<<<<<<< HEAD
    // It's already guaranteed that R, A, and B have matching channel
    // ordering, and have an alpha channel.  So just decode one.
    int nchannels = 0, alpha_channel = 0, z_channel = 0, ncolor_channels = 0;
    decode_over_channels (R, nchannels, alpha_channel,
                          z_channel, ncolor_channels);
    bool has_z = (z_channel >= 0);

    ImageBuf::ConstIterator<Atype, float> a (A);
    ImageBuf::ConstIterator<Btype, float> b (B);
    ImageBuf::Iterator<Rtype, float> r (R, roi);
    for ( ; ! r.done(); r++) {
        a.pos (r.x(), r.y(), r.z());
        b.pos (r.x(), r.y(), r.z());

        if (! a.exists()) {
            if (! b.exists()) {
                // a and b outside their data window -- "empty" pixels
                for (int c = 0; c < nchannels; c++)
                    r[c] = 0.0f;
            } else {
                // a doesn't exist, but b does -- copy B
                for (int c = 0; c < nchannels; ++c)
                    r[c] = b[c];
            }
            continue;
        }

        if (! b.exists()) {
            // a exists, b does not -- copy A
            for (int c = 0; c < nchannels; ++c)
                r[c] = a[c];
            continue;
        }

        // At this point, a and b exist.
        float az = 0.0f, bz = 0.0f;
        bool a_is_closer = true;  // will remain true if !zcomp
        if (zcomp && has_z) {
            az = a[z_channel];
            bz = b[z_channel];
            if (z_zeroisinf) {
                if (az == 0.0f) az = std::numeric_limits<float>::max();
                if (bz == 0.0f) bz = std::numeric_limits<float>::max();
            }
            a_is_closer = (az <= bz);
        }
        if (a_is_closer) {
            // A over B
            float alpha = clamp (a[alpha_channel], 0.0f, 1.0f);
            float one_minus_alpha = 1.0f - alpha;
            for (int c = 0;  c < nchannels;  c++)
                r[c] = a[c] + one_minus_alpha * b[c];
            if (has_z)
                r[z_channel] = (alpha != 0.0) ? a[z_channel] : b[z_channel];
        } else {
            // B over A -- because we're doing a Z composite
            float alpha = clamp (b[alpha_channel], 0.0f, 1.0f);
            float one_minus_alpha = 1.0f - alpha;
            for (int c = 0;  c < nchannels;  c++)
                r[c] = b[c] + one_minus_alpha * a[c];
            r[z_channel] = (alpha != 0.0) ? b[z_channel] : a[z_channel];
        }
=======


// Helper function for unsharp mask to perform the thresholding
static bool
threshold_to_zero (ImageBuf &dst, float threshold,
                   ROI roi, int nthreads)
{
    ASSERT (dst.spec().format.basetype == TypeDesc::FLOAT);

    if (nthreads != 1 && roi.npixels() >= 1000) {
        // Lots of pixels and request for multi threads? Parallelize.
        ImageBufAlgo::parallel_image (
            boost::bind(threshold_to_zero, boost::ref(dst), threshold,
                        _1 /*roi*/, 1 /*nthreads*/),
            roi, nthreads);
        return true;
>>>>>>> 26c70afd
    }

    // Serial case
    for (ImageBuf::Iterator<float> p (dst, roi);  ! p.done();  ++p)
        for (int c = roi.chbegin;  c < roi.chend;  ++c)
            if (fabsf(p[c]) < threshold)
                p[c] = 0.0f;

    return true;
}



bool
ImageBufAlgo::unsharp_mask (ImageBuf &dst, const ImageBuf &src,
                            const char *kernel, float width,
                            float contrast, float threshold,
                            ROI roi, int nthreads)
{
<<<<<<< HEAD
    const ImageSpec &specR = R.spec();
    const ImageSpec &specA = A.spec();
    const ImageSpec &specB = B.spec();

    int nchannels_R, nchannels_A, nchannels_B;
    int alpha_R, alpha_A, alpha_B;
    int z_R, z_A, z_B;
    int colors_R, colors_A, colors_B;
    bool initialized_R = decode_over_channels (R, nchannels_R, alpha_R,
                                               z_R, colors_R);
    bool initialized_A = decode_over_channels (A, nchannels_A, alpha_A,
                                               z_A, colors_A);
    bool initialized_B = decode_over_channels (B, nchannels_B, alpha_B,
                                               z_B, colors_B);

    if (! initialized_A || ! initialized_B) {
        R.error ("Can't 'over' uninitialized images");
        return false;
    }

    // Fail if the input images don't have an alpha channel.
    if (alpha_A < 0 || alpha_B < 0 || (initialized_R && alpha_R < 0)) {
        R.error ("'over' requires alpha channels");
        return false;
    }
    // Fail for mismatched channel counts
    if (colors_A != colors_B || colors_A < 1) {
        R.error ("Can't 'over' images with mismatched color channel counts (%d vs %d)",
                 colors_A, colors_B);
        return false;
    }
    // Fail for unaligned alpha or z channels
    if (alpha_A != alpha_B || z_A != z_B ||
        (initialized_R && alpha_R != alpha_A) ||
        (initialized_R && z_R != z_A)) {
        R.error ("Can't 'over' images with mismatched channel order",
                 colors_A, colors_B);
        return false;
    }
    
    // At present, this operation only supports ImageBuf's containing
    // float pixel data.
    if ((initialized_R && specR.format != TypeDesc::TypeFloat) ||
        specA.format != TypeDesc::TypeFloat ||
        specB.format != TypeDesc::TypeFloat) {
        R.error ("Unsupported pixel data format combination '%s = %s over %s'",
                 specR.format, specA.format, specB.format);
        return false;
    }

    // Uninitialized R -> size it to the union of A and B.
    if (! initialized_R) {
        ImageSpec newspec = specA;
        set_roi (newspec, roi_union (get_roi(specA), get_roi(specB)));
        R.reset ("over", newspec);
    }

    // Specified ROI -> use it. Unspecified ROI -> initialize from R.
    if (! roi.defined())
        roi = get_roi (R.spec());

    parallel_image (boost::bind (over_impl<float,float,float>, boost::ref(R),
                                 boost::cref(A), boost::cref(B), _1, false, false),
                    roi, nthreads);
    return ! R.has_error();
}



bool
ImageBufAlgo::zover (ImageBuf &R, const ImageBuf &A, const ImageBuf &B,
                     bool z_zeroisinf, ROI roi, int nthreads)
{
    const ImageSpec &specR = R.spec();
    const ImageSpec &specA = A.spec();
    const ImageSpec &specB = B.spec();

    int nchannels_R, nchannels_A, nchannels_B;
    int alpha_R, alpha_A, alpha_B;
    int z_R, z_A, z_B;
    int colors_R, colors_A, colors_B;
    bool initialized_R = decode_over_channels (R, nchannels_R, alpha_R,
                                               z_R, colors_R);
    bool initialized_A = decode_over_channels (A, nchannels_A, alpha_A,
                                               z_A, colors_A);
    bool initialized_B = decode_over_channels (B, nchannels_B, alpha_B,
                                               z_B, colors_B);

    if (! initialized_A || ! initialized_B) {
        R.error ("Can't 'zover' uninitialized images");
        return false;
    }
    // Fail if the input images don't have a Z channel.
    if (z_A < 0 || z_B < 0 || (initialized_R && z_R < 0)) {
        R.error ("'zover' requires Z channels");
        return false;
    }
    // Fail if the input images don't have an alpha channel.
    if (alpha_A < 0 || alpha_B < 0 || (initialized_R && alpha_R < 0)) {
        R.error ("'zover' requires alpha channels");
        return false;
    }
    // Fail for mismatched channel counts
    if (colors_A != colors_B || colors_A < 1) {
        R.error ("Can't 'zover' images with mismatched color channel counts (%d vs %d)",
                 colors_A, colors_B);
        return false;
    }
    // Fail for unaligned alpha or z channels
    if (alpha_A != alpha_B || z_A != z_B ||
        (initialized_R && alpha_R != alpha_A) ||
        (initialized_R && z_R != z_A)) {
        R.error ("Can't 'zover' images with mismatched channel order",
                 colors_A, colors_B);
        return false;
    }
    
    // At present, this operation only supports ImageBuf's containing
    // float pixel data.
    if ((initialized_R && specR.format != TypeDesc::TypeFloat) ||
        specA.format != TypeDesc::TypeFloat ||
        specB.format != TypeDesc::TypeFloat) {
        R.error ("Unsupported pixel data format combination '%s = %s zover %s'",
                 specR.format, specA.format, specB.format);
        return false;
    }

    // Uninitialized R -> size it to the union of A and B.
    if (! initialized_R) {
        ImageSpec newspec = specA;
        set_roi (newspec, roi_union (get_roi(specA), get_roi(specB)));
        R.reset ("zover", newspec);
=======
    if (! IBAprep (roi, &dst, &src))
        return false;
    if (dst.nchannels() != src.nchannels()) {
        dst.error ("channel number mismatch: %d vs. %d", 
                   dst.spec().nchannels, src.spec().nchannels);
        return false;
    }
    if (dst.spec().depth > 1 || src.spec().depth > 1) {
        dst.error ("ImageBufAlgo::unsharp_mask does not support volume images");
        return false;
    }

    // Blur the source image, store in Blurry
    ImageBuf K;
    if (! make_kernel (K, kernel, width, width)) {
        dst.error ("%s", K.geterror());
        return false;
    }
    ImageSpec BlurrySpec = src.spec();
    BlurrySpec.set_format (TypeDesc::FLOAT);  // force float
    ImageBuf Blurry (BlurrySpec);
    if (! convolve (Blurry, src, K, true, roi, nthreads)) {
        dst.error ("%s", Blurry.geterror());
        return false;
    }

    // Compute the difference between the source image and the blurry
    // version.  (We store it in the same buffer we used for the difference
    // image.)
    ImageBuf &Diff (Blurry);
    bool ok = sub (Diff, src, Blurry, roi, nthreads);

    if (ok && threshold > 0.0f)
        ok = threshold_to_zero (Diff, threshold, roi, nthreads);

    // Scale the difference image by the contrast
    if (ok)
        ok = mul (Diff, contrast, roi, nthreads);
    if (! ok) {
        dst.error ("%s", Diff.geterror());
        return false;
    }

    // Add the scaled difference to the original, to get the final answer
    ok = add (dst, src, Diff, roi, nthreads);

    return ok;
}



// Helper function: fft of the horizontal rows
static bool
hfft_ (ImageBuf &dst, const ImageBuf &src, bool inverse, bool unitary,
       ROI roi, int nthreads)
{
    ASSERT (dst.spec().format.basetype == TypeDesc::FLOAT &&
            src.spec().format.basetype == TypeDesc::FLOAT &&
            dst.spec().nchannels == 2 && src.spec().nchannels == 2);

    if (nthreads != 1 && roi.npixels() >= 1000) {
        // Lots of pixels and request for multi threads? Parallelize.
        ImageBufAlgo::parallel_image (
            boost::bind (hfft_, boost::ref(dst), boost::cref(src),
                         inverse, unitary,
                         _1 /*roi*/, 1 /*nthreads*/),
            roi, nthreads);
        return true;
    }

    // Serial case
    int width = roi.width();
    float rescale = sqrtf (1.0f / width);
    kissfft<float> F (width, inverse);
    for (int z = roi.zbegin;  z < roi.zend;  ++z) {
        for (int y = roi.ybegin;  y < roi.yend;  ++y) {
            std::complex<float> *s, *d;
            s = (std::complex<float> *)src.pixeladdr(roi.xbegin, y, z);
            d = (std::complex<float> *)dst.pixeladdr(roi.xbegin, y, z);
            F.transform (s, d);
            if (unitary)
                for (int x = 0;  x < width;  ++x)
                    d[x] *= rescale;
        }
    }
    return true;
}



bool
ImageBufAlgo::fft (ImageBuf &dst, const ImageBuf &src,
                   ROI roi, int nthreads)
{
    if (src.spec().depth > 1) {
        dst.error ("ImageBufAlgo::fft does not support volume images");
        return false;
    }
    if (! roi.defined())
        roi = roi_union (get_roi (src.spec()), get_roi_full (src.spec()));
    roi.chend = roi.chbegin+1;   // One channel only

    // Construct a spec that describes the result
    ImageSpec spec = src.spec();
    spec.width = spec.full_width = roi.width();
    spec.height = spec.full_height = roi.height();
    spec.depth = spec.full_depth = 1;
    spec.x = spec.full_x = 0;
    spec.y = spec.full_y = 0;
    spec.z = spec.full_z = 0;
    spec.set_format (TypeDesc::FLOAT);
    spec.channelformats.clear();
    spec.nchannels = 2;
    spec.channelnames.clear();
    spec.channelnames.push_back ("real");
    spec.channelnames.push_back ("imag");

    // And a spec that describes the transposed intermediate
    ImageSpec specT = spec;
    std::swap (specT.width, specT.height);
    std::swap (specT.full_width, specT.full_height);

    // Resize dst
    dst.reset (dst.name(), spec);

    // Copy src to a 2-channel (for "complex") float buffer
    ImageBuf A (spec);   // zeros it out automatically
    if (! ImageBufAlgo::paste (A, 0, 0, 0, 0, src, roi, nthreads)) {
        dst.error ("%s", A.geterror());
        return false;
    }

    // FFT the rows (into temp buffer B).
    ImageBuf B (spec);
    hfft_ (B, A, false /*inverse*/, true /*unitary*/,
           get_roi(B.spec()), nthreads);

    // Transpose and shift back to A
    A.clear ();
    ImageBufAlgo::transpose (A, B, ROI::All(), nthreads);

    // FFT what was originally the columns (back to B)
    B.reset (specT);
    hfft_ (B, A, false /*inverse*/, true /*unitary*/,
           get_roi(A.spec()), nthreads);

    // Transpose again, into the dest
    ImageBufAlgo::transpose (dst, B, ROI::All(), nthreads);

    return true;
}



bool
ImageBufAlgo::ifft (ImageBuf &dst, const ImageBuf &src,
                    ROI roi, int nthreads)
{
    if (src.nchannels() != 2 || src.spec().format != TypeDesc::FLOAT) {
        dst.error ("ifft can only be done on 2-channel float images");
        return false;
    }
    if (src.spec().depth > 1) {
        dst.error ("ImageBufAlgo::ifft does not support volume images");
        return false;
>>>>>>> 26c70afd
    }

    if (! roi.defined())
        roi = roi_union (get_roi (src.spec()), get_roi_full (src.spec()));
    roi.chbegin = 0;
    roi.chend = 2;

    // Construct a spec that describes the result
    ImageSpec spec = src.spec();
    spec.width = spec.full_width = roi.width();
    spec.height = spec.full_height = roi.height();
    spec.depth = spec.full_depth = 1;
    spec.x = spec.full_x = 0;
    spec.y = spec.full_y = 0;
    spec.z = spec.full_z = 0;
    spec.set_format (TypeDesc::FLOAT);
    spec.channelformats.clear();
    spec.nchannels = 2;
    spec.channelnames.clear();
    spec.channelnames.push_back ("real");
    spec.channelnames.push_back ("imag");

    // Inverse FFT the rows (into temp buffer B).
    ImageBuf B (spec);
    hfft_ (B, src, true /*inverse*/, true /*unitary*/,
           get_roi(B.spec()), nthreads);

    // Transpose and shift back to A
    ImageBuf A;
    ImageBufAlgo::transpose (A, B, ROI::All(), nthreads);

    // Inverse FFT what was originally the columns (back to B)
    B.reset (A.spec());
    hfft_ (B, A, true /*inverse*/, true /*unitary*/,
           get_roi(A.spec()), nthreads);

    // Transpose again, into the dst, in the process throw out the
    // imaginary part and go back to a single (real) channel.
    spec.nchannels = 1;
    spec.channelnames.clear ();
    spec.channelnames.push_back ("R");
    dst.reset (dst.name(), spec);
    ROI Broi = get_roi(B.spec());
    Broi.chend = 1;
    ImageBufAlgo::transpose (dst, B, Broi, nthreads);

<<<<<<< HEAD
    parallel_image (boost::bind (over_impl<float,float,float>, boost::ref(R),
                                 boost::cref(A), boost::cref(B), _1,
                                 true, z_zeroisinf),
                    roi, nthreads);
    return ! R.has_error();
=======
    return true;
>>>>>>> 26c70afd
}



bool
ImageBufAlgo::zover (ImageBuf &R, const ImageBuf &A, const ImageBuf &B,
                     ROI roi, int nthreads)
{
    // DEPRECATED version -- just call the new version.  This exists to 
    // avoid breaking link compatibility.  Eventually remove it at the
    // next major release.
    return zover (R, A, B, false, roi, nthreads);
}



#ifdef USE_FREETYPE
namespace { // anon
static mutex ft_mutex;
static FT_Library ft_library = NULL;
static bool ft_broken = false;
#if defined(__linux__) || defined(__FreeBSD__) || defined(__FreeBSD_kernel__)
const char *default_font_name = "cour";
#elif defined (__APPLE__)
const char *default_font_name = "Courier New";
#elif defined (_WIN32)
const char *default_font_name = "cour";
#else
const char *default_font_name = "cour";
#endif
} // anon namespace
#endif


bool
ImageBufAlgo::render_text (ImageBuf &R, int x, int y, const std::string &text,
                           int fontsize, const std::string &font_,
                           const float *textcolor)
{
    if (R.spec().depth > 1) {
        R.error ("ImageBufAlgo::render_text does not support volume images");
        return false;
    }

#ifdef USE_FREETYPE
    // If we know FT is broken, don't bother trying again
    if (ft_broken)
        return false;

    // Thread safety
    lock_guard ft_lock (ft_mutex);
    int error = 0;

    // If FT not yet initialized, do it now.
    if (! ft_library) {
        error = FT_Init_FreeType (&ft_library);
        if (error) {
            ft_broken = true;
            R.error ("Could not initialize FreeType for font rendering");
            return false;
        }
    }

    // A set of likely directories for fonts to live, across several systems.
    std::vector<std::string> search_dirs;
    const char *home = getenv ("HOME");
    if (home && *home) {
        std::string h (home);
        search_dirs.push_back (h + "/fonts");
        search_dirs.push_back (h + "/Fonts");
        search_dirs.push_back (h + "/Library/Fonts");
    }
    const char *systemRoot = getenv ("SystemRoot");
    if (systemRoot && *systemRoot) {
        std::string sysroot (systemRoot);
        search_dirs.push_back (sysroot + "/Fonts");
    }
    search_dirs.push_back ("/usr/share/fonts");
    search_dirs.push_back ("/Library/Fonts");
    search_dirs.push_back ("C:/Windows/Fonts");
    search_dirs.push_back ("/opt/local/share/fonts");

    // Try to find the font.  Experiment with several extensions
    std::string font = font_;
    if (font.empty())
        font = default_font_name;
    if (! Filesystem::is_regular (font)) {
        // Font specified is not a full path
        std::string f;
        static const char *extensions[] = { "", ".ttf", ".pfa", ".pfb", NULL };
        for (int i = 0;  f.empty() && extensions[i];  ++i)
            f = Filesystem::searchpath_find (font+extensions[i],
                                             search_dirs, true, true);
        if (! f.empty())
            font = f;
    }

    FT_Face face;      // handle to face object
    error = FT_New_Face (ft_library, font.c_str(), 0 /* face index */, &face);
    if (error) {
        R.error ("Could not set font face to \"%s\"", font);
        return false;  // couldn't open the face
    }

    error = FT_Set_Pixel_Sizes (face,        // handle to face object
                                0,           // pixel_width
                                fontsize);   // pixel_heigh
    if (error) {
        FT_Done_Face (face);
        R.error ("Could not set font size to %d", fontsize);
        return false;  // couldn't set the character size
    }

    FT_GlyphSlot slot = face->glyph;  // a small shortcut
    int nchannels = R.spec().nchannels;
    float *pixelcolor = ALLOCA (float, nchannels);
    if (! textcolor) {
        float *localtextcolor = ALLOCA (float, nchannels);
        for (int c = 0;  c < nchannels;  ++c)
            localtextcolor[c] = 1.0f;
        textcolor = localtextcolor;
    }

    for (size_t n = 0, e = text.size();  n < e;  ++n) {
        // load glyph image into the slot (erase previous one)
        error = FT_Load_Char (face, text[n], FT_LOAD_RENDER);
        if (error)
            continue;  // ignore errors
        // now, draw to our target surface
        for (int j = 0;  j < slot->bitmap.rows; ++j) {
            int ry = y + j - slot->bitmap_top;
            for (int i = 0;  i < slot->bitmap.width; ++i) {
                int rx = x + i + slot->bitmap_left;
                float b = slot->bitmap.buffer[slot->bitmap.pitch*j+i] / 255.0f;
                R.getpixel (rx, ry, pixelcolor);
                for (int c = 0;  c < nchannels;  ++c)
                    pixelcolor[c] = b*textcolor[c] + (1.0f-b) * pixelcolor[c];
                R.setpixel (rx, ry, pixelcolor);
            }
        }
        // increment pen position
        x += slot->advance.x >> 6;
    }

    FT_Done_Face (face);
    return true;

#else
    R.error ("OpenImageIO was not compiled with FreeType for font rendering");
    return false;   // Font rendering not supported
#endif
}



// Helper for fillholes_pp: for any nonzero alpha pixels in dst, divide
// all components by alpha.
static bool
divide_by_alpha (ImageBuf &dst, ROI roi, int nthreads)
{
    if (nthreads != 1 && roi.npixels() >= 1000) {
        // Lots of pixels and request for multi threads? Parallelize.
        ImageBufAlgo::parallel_image (
            boost::bind(divide_by_alpha, boost::ref(dst),
                        _1 /*roi*/, 1 /*nthreads*/),
            roi, nthreads);
        return true;
    }

    // Serial case
    const ImageSpec &spec (dst.spec());
    ASSERT (spec.format == TypeDesc::FLOAT);
    int nc = spec.nchannels;
    int ac = spec.alpha_channel;
    for (ImageBuf::Iterator<float> d (dst, roi);  ! d.done();  ++d) {
        float alpha = d[ac];
        if (alpha != 0.0f) {
            for (int c = 0; c < nc; ++c)
                d[c] = d[c] / alpha;
        }
    }
    return true;
}



bool
ImageBufAlgo::fillholes_pushpull (ImageBuf &dst, const ImageBuf &src,
                                  ROI roi, int nthreads)
{
    if (! IBAprep (roi, &dst, &src))
        return false;
    const ImageSpec &dstspec (dst.spec());
    if (dstspec.nchannels != src.nchannels()) {
        dst.error ("channel number mismatch: %d vs. %d", 
                   dstspec.nchannels, src.spec().nchannels);
        return false;
    }
    if (dst.spec().depth > 1 || src.spec().depth > 1) {
        dst.error ("ImageBufAlgo::fillholes_pushpull does not support volume images");
        return false;
    }
    if (dstspec.alpha_channel < 0 ||
        dstspec.alpha_channel != src.spec().alpha_channel) {
        dst.error ("Must have alpha channels");
        return false;
    }

    // We generate a bunch of temp images to form an image pyramid.
    // These give us a place to stash them and make sure they are
    // auto-deleted when the function exits.
    std::vector<boost::shared_ptr<ImageBuf> > pyramid;

    // First, make a writeable copy of the original image (converting
    // to float as a convenience) as the top level of the pyramid.
    ImageSpec topspec = src.spec();
    topspec.set_format (TypeDesc::FLOAT);
    ImageBuf *top = new ImageBuf (topspec);
    paste (*top, topspec.x, topspec.y, topspec.z, 0, src);
    pyramid.push_back (boost::shared_ptr<ImageBuf>(top));

    // Construct the rest of the pyramid by successive x/2 resizing and
    // then dividing nonzero alpha pixels by their alpha (this "spreads
    // out" the defined part of the image).
    int w = src.spec().width, h = src.spec().height;
    while (w > 1 || h > 1) {
        w = std::max (1, w/2);
        h = std::max (1, h/2);
        ImageSpec smallspec (w, h, src.nchannels(), TypeDesc::FLOAT);
        ImageBuf *small = new ImageBuf (smallspec);
        ImageBufAlgo::resize (*small, *pyramid.back(), "triangle");
        divide_by_alpha (*small, get_roi(smallspec), nthreads);
        pyramid.push_back (boost::shared_ptr<ImageBuf>(small));
        //debug small->save();
    }

    // Now pull back up the pyramid by doing an alpha composite of level
    // i over a resized level i+1, thus filling in the alpha holes.  By
    // time we get to the top, pixels whose original alpha are
    // unchanged, those with alpha < 1 are replaced by the blended
    // colors of the higher pyramid levels.
    for (int i = (int)pyramid.size()-2;  i >= 0;  --i) {
        ImageBuf &big(*pyramid[i]), &small(*pyramid[i+1]);
        ImageBuf blowup (big.spec());
        ImageBufAlgo::resize (blowup, small, "triangle");
        ImageBufAlgo::over (big, big, blowup);
        //debug big.save (Strutil::format ("after%d.exr", i));
    }

    // Now copy the completed base layer of the pyramid back to the
    // original requested output.
    paste (dst, dstspec.x, dstspec.y, dstspec.z, 0, *pyramid[0]);

    return true;
}


}
OIIO_NAMESPACE_EXIT<|MERGE_RESOLUTION|>--- conflicted
+++ resolved
@@ -57,208 +57,6 @@
 #endif
 
 
-<<<<<<< HEAD
-OIIO_NAMESPACE_ENTER
-{
-
-namespace
-{
-
-template<typename T>
-static inline bool
-fill_ (ImageBuf &dst, const float *values, ROI roi=ROI())
-{
-    int chbegin = roi.chbegin;
-    int chend = std::min (roi.chend, dst.nchannels());
-    for (ImageBuf::Iterator<T> p (dst, roi);  !p.done();  ++p)
-        for (int c = chbegin, i = 0;  c < chend;  ++c, ++i)
-            p[c] = values[i];
-    return true;
-}
-
-}
-
-bool
-ImageBufAlgo::fill (ImageBuf &dst, const float *pixel, ROI roi)
-{
-    ASSERT (pixel && "fill must have a non-NULL pixel value pointer");
-    OIIO_DISPATCH_TYPES ("fill", fill_, dst.spec().format, dst, pixel, roi);
-    return true;
-}
-
-
-bool
-ImageBufAlgo::zero (ImageBuf &dst, ROI roi)
-{
-    int chans = std::min (dst.nchannels(), roi.nchannels());
-    float *zero = ALLOCA(float,chans);
-    memset (zero, 0, chans*sizeof(float));
-    return fill (dst, zero, roi);
-}
-
-
-
-bool
-ImageBufAlgo::checker (ImageBuf &dst,
-                       int width,
-                       const float *color1,
-                       const float *color2,
-                       int xbegin, int xend,
-                       int ybegin, int yend,
-                       int zbegin, int zend)
-{
-    for (int k = zbegin; k < zend; k++)
-        for (int j = ybegin; j < yend; j++)
-            for (int i = xbegin; i < xend; i++) {
-                int p = (k-zbegin)/width + (j-ybegin)/width + (i-xbegin)/width;
-                if (p & 1)
-                    dst.setpixel (i, j, k, color2);
-                else
-                    dst.setpixel (i, j, k, color1);
-            }
-    return true;
-}
-
-
-
-namespace {
-
-template<class T>
-bool paste_ (ImageBuf &dst, int xbegin, int ybegin,
-             int zbegin, int chbegin,
-             const ImageBuf &src, ROI srcroi)
-{
-    const ImageSpec &dstspec (dst.spec());
-    if (dstspec.format.basetype != TypeDesc::FLOAT) {
-        dst.error ("paste: only 'float' destination images are supported");
-        return false;
-    }
-
-    ImageBuf::ConstIterator<T,float> s (src, srcroi.xbegin, srcroi.xend,
-                                        srcroi.ybegin, srcroi.yend,
-                                        srcroi.zbegin, srcroi.zend, true);
-    ImageBuf::Iterator<float,float> d (dst, xbegin, xbegin+srcroi.width(),
-                                       ybegin, ybegin+srcroi.height(),
-                                       zbegin, zbegin+srcroi.depth(), true);
-    int src_nchans = src.nchannels ();
-    int dst_nchans = dst.nchannels ();
-    for ( ;  ! s.done();  ++s, ++d) {
-        if (! d.exists())
-            continue;  // Skip paste-into pixels that don't overlap dst's data
-        if (s.exists()) {
-            for (int c = srcroi.chbegin, c_dst = chbegin;
-                   c < srcroi.chend;  ++c, ++c_dst) {
-                if (c_dst >= 0 && c_dst < dst_nchans)
-                    d[c_dst] = c < src_nchans ? s[c] : 0.0f;
-            }
-        } else {
-            // Copying from outside src's data -- black
-            for (int c = srcroi.chbegin, c_dst = chbegin;
-                   c < srcroi.chend;  ++c, ++c_dst) {
-                if (c_dst >= 0 && c_dst < dst_nchans)
-                    d[c_dst] = 0.0f;
-            }
-        }
-    }
-    return true;
-}
-
-};  // anon namespace
-
-
-
-bool
-ImageBufAlgo::paste (ImageBuf &dst, int xbegin, int ybegin,
-                     int zbegin, int chbegin,
-                     const ImageBuf &src, ROI srcroi)
-{
-    if (! srcroi.defined())
-        srcroi = get_roi(src.spec());
-
-    // If dst is uninitialized, size it like the region
-    if (!dst.initialized()) {
-        std::cerr << "Allocating space\n";
-        ImageSpec dst_spec = src.spec();
-        dst_spec.x = srcroi.xbegin;
-        dst_spec.y = srcroi.ybegin;
-        dst_spec.z = srcroi.zbegin;
-        dst_spec.width = srcroi.width();
-        dst_spec.height = srcroi.height();
-        dst_spec.depth = srcroi.depth();
-        dst_spec.nchannels = srcroi.nchannels();
-        dst_spec.set_format (TypeDesc::FLOAT);
-        dst.alloc (dst_spec);
-    }
-
-    // do the actual copying
-    OIIO_DISPATCH_TYPES ("paste", paste_, src.spec().format,
-                         dst, xbegin, ybegin, zbegin, chbegin, src, srcroi);
-    return false;
-}
-
-
-
-
-namespace {
-
-template<class T>
-bool crop_ (ImageBuf &dst, const ImageBuf &src,
-            int xbegin, int xend, int ybegin, int yend,
-            const float *bordercolor)
-{
-    int nchans = dst.nchannels();
-    T *border = ALLOCA (T, nchans);
-    const ImageIOParameter *p = src.spec().find_attribute ("oiio:bordercolor");
-    if (p && p->type().basetype == TypeDesc::FLOAT &&
-        (int)p->type().numelements() >= nchans) {
-        for (int c = 0;  c < nchans;  ++c)
-            border[c] = convert_type<float,T>(((float *)p->data())[0]);
-    } else {
-        for (int c = 0;  c < nchans;  ++c)
-            border[c] = T(0);
-    }
-
-    ImageBuf::Iterator<T,T> d (dst, xbegin, xend, ybegin, yend);
-    ImageBuf::ConstIterator<T,T> s (src);
-    for ( ;  ! d.done();  ++d) {
-        s.pos (d.x(), d.y());
-        if (s.valid()) {
-            for (int c = 0;  c < nchans;  ++c)
-                d[c] = s[c];
-        } else {
-            for (int c = 0;  c < nchans;  ++c)
-                d[c] = border[c];
-        }
-    }
-    return true;
-}
-
-};  // anon namespace
-
-
-
-bool 
-ImageBufAlgo::crop (ImageBuf &dst, const ImageBuf &src,
-                    int xbegin, int xend, int ybegin, int yend,
-                    const float *bordercolor)
-{
-    ImageSpec dst_spec = src.spec();
-    dst_spec.x = xbegin;
-    dst_spec.y = ybegin;
-    dst_spec.width = xend-xbegin;
-    dst_spec.height = yend-ybegin;
-    
-    // create new ImageBuffer
-    if (!dst.pixels_valid())
-        dst.alloc (dst_spec);
-
-    OIIO_DISPATCH_TYPES ("crop", crop_, src.spec().format,
-                         dst, src, xbegin, xend, ybegin, yend, bordercolor);
-    return false;
-}
-
-
-=======
 ///////////////////////////////////////////////////////////////////////////
 // Guidelines for ImageBufAlgo functions:
 //
@@ -289,119 +87,10 @@
 //   to tame the cross-product of types, especially for binary functions
 //   (A,B inputs as well as R output).
 ///////////////////////////////////////////////////////////////////////////
->>>>>>> 26c70afd
 
 
 OIIO_NAMESPACE_ENTER
 {
-<<<<<<< HEAD
-    // DEPRECATED -- just provide link compatibility
-    return channels (dst, src, nchannels, channelorder, NULL, NULL,
-                     shuffle_channel_names);
-}
-
-
-
-bool
-ImageBufAlgo::channels (ImageBuf &dst, const ImageBuf &src,
-                        int nchannels, const int *channelorder,
-                        const float *channelvalues,
-                        const std::string *newchannelnames,
-                        bool shuffle_channel_names)
-{
-    // Not intended to create 0-channel images.
-    if (nchannels <= 0) {
-        dst.error ("%d-channel images not supported", nchannels);
-        return false;
-    }
-    // If we dont have a single source channel,
-    // hard to know how big to make the additional channels
-    if (src.spec().nchannels == 0) {
-        dst.error ("%d-channel images not supported", src.spec().nchannels);
-        return false;
-    }
-
-    // If channelorder is NULL, it will be interpreted as
-    // {0, 1, ..., nchannels-1}.
-    int *local_channelorder = NULL;
-    if (! channelorder) {
-        local_channelorder = ALLOCA (int, nchannels);
-        for (int c = 0;  c < nchannels;  ++c)
-            local_channelorder[c] = c;
-        channelorder = local_channelorder;
-    }
-
-    // If this is the identity transformation, just do a simple copy
-    bool inorder = true;
-    for (int c = 0;  c < nchannels;   ++c)
-        inorder &= (channelorder[c] == c);
-    if (nchannels == src.spec().nchannels && inorder) {
-        return dst.copy (src);
-    }
-
-    // Construct a new ImageSpec that describes the desired channel ordering.
-    ImageSpec newspec = src.spec();
-    newspec.nchannels = nchannels;
-    newspec.default_channel_names ();
-    newspec.alpha_channel = -1;
-    newspec.z_channel = -1;
-    for (int c = 0; c < nchannels;  ++c) {
-        int csrc = channelorder[c];
-        // If the user gave an explicit name for this channel, use it...
-        if (newchannelnames && newchannelnames[c].size())
-            newspec.channelnames[c] = newchannelnames[c];
-        // otherwise, if shuffle_channel_names, use the channel name of
-        // the src channel we're using (otherwise stick to the default name)
-        else if (shuffle_channel_names &&
-                 csrc >= 0 && csrc < src.spec().nchannels)
-            newspec.channelnames[c] = src.spec().channelnames[csrc];
-        // otherwise, use the name of the source in that slot
-        else if (csrc >= 0 && csrc < src.spec().nchannels)
-            newspec.channelnames[c] = src.spec().channelnames[c];
-        // Use the names (or designation of the src image, if
-        // shuffle_channel_names is true) to deduce the alpha and z channels.
-        if ((shuffle_channel_names && csrc == src.spec().alpha_channel) ||
-              Strutil::iequals (newspec.channelnames[c], "A") ||
-              Strutil::iequals (newspec.channelnames[c], "alpha"))
-            newspec.alpha_channel = c;
-        if ((shuffle_channel_names && csrc == src.spec().z_channel) ||
-              Strutil::iequals (newspec.channelnames[c], "Z"))
-            newspec.z_channel = c;
-    }
-
-    // Update the image (realloc with the new spec)
-    dst.alloc (newspec);
-
-    // Copy the channels individually
-    stride_t dstxstride = AutoStride, dstystride = AutoStride, dstzstride = AutoStride;
-    ImageSpec::auto_stride (dstxstride, dstystride, dstzstride,
-                            newspec.format.size(), newspec.nchannels,
-                            newspec.width, newspec.height);
-    int channelsize = newspec.format.size();
-    char *pixels = (char *) dst.pixeladdr (dst.xbegin(), dst.ybegin(),
-                                           dst.zbegin());
-    for (int c = 0;  c < nchannels;  ++c) {
-        // Copy shuffled channels
-        if (channelorder[c] >= 0 && channelorder[c] < src.spec().nchannels) {
-            int csrc = channelorder[c];
-            src.get_pixel_channels (src.xbegin(), src.xend(),
-                                    src.ybegin(), src.yend(),
-                                    src.zbegin(), src.zend(),
-                                    csrc, csrc+1, newspec.format, pixels,
-                                    dstxstride, dstystride, dstzstride);
-        }
-        // Set channels that are literals
-        if (channelorder[c] < 0 && channelvalues && channelvalues[c]) {
-            ROI roi = get_roi (dst.spec());
-            roi.chbegin = c;
-            roi.chend = c+1;
-            ImageBufAlgo::fill (dst, &channelvalues[c], roi);
-        }
-        pixels += channelsize;
-    }
-    return true;
-}
-=======
 
 
 // Convenient helper struct to bundle a 3-int describing a block size.
@@ -409,7 +98,6 @@
     int x, y, z;
     Dim3 (int x, int y=1, int z=1) : x(x), y(y), z(z) { }
 };
->>>>>>> 26c70afd
 
 
 
@@ -519,95 +207,9 @@
 
 
 
-<<<<<<< HEAD
-template<class ABtype>
-static bool
-channel_append_impl (ImageBuf &dst, const ImageBuf &A, const ImageBuf &B,
-                     ROI roi, int nthreads)
-{
-    if (nthreads == 1 || roi.npixels() < 1000) {
-        int na = A.nchannels(), nb = B.nchannels();
-        int n = std::min (dst.nchannels(), na+nb);
-        ImageBuf::Iterator<float> r (dst, roi);
-        ImageBuf::ConstIterator<ABtype> a (A, roi);
-        ImageBuf::ConstIterator<ABtype> b (B, roi);
-        for (;  !r.done();  ++r) {
-            a.pos (r.x(), r.y(), r.z());
-            b.pos (r.x(), r.y(), r.z());
-            for (int c = 0; c < n; ++c) {
-                if (c < na)
-                    r[c] = a.exists() ? a[c] : 0.0f;
-                else
-                    r[c] = b.exists() ? b[c-na] : 0.0f;
-            }
-        }
-    } else {
-        // Possible multiple thread case -- recurse via parallel_image
-        ImageBufAlgo::parallel_image (
-            boost::bind (channel_append_impl<ABtype>, boost::ref(dst),
-                         boost::cref(A), boost::cref(B), _1, 1),
-            roi, nthreads);
-    }
-    return true;
-}
-
-
-bool
-ImageBufAlgo::channel_append (ImageBuf &dst, const ImageBuf &A,
-                              const ImageBuf &B, ROI roi,
-                              int nthreads)
-{
-    // If the region is not defined, set it to the union of the valid
-    // regions of the two source images.
-    if (! roi.defined())
-        roi = roi_union (get_roi (A.spec()), get_roi (B.spec()));
-
-    // If dst has not already been allocated, set it to the right size,
-    // make it unconditinally float.
-    if (! dst.pixels_valid()) {
-        ImageSpec dstspec = A.spec();
-        dstspec.set_format (TypeDesc::TypeFloat);
-        // Append the channel descriptions
-        dstspec.nchannels = A.spec().nchannels + B.spec().nchannels;
-        for (int c = 0;  c < B.spec().nchannels;  ++c) {
-            std::string name = B.spec().channelnames[c];
-            // Eliminate duplicates
-            if (std::find(dstspec.channelnames.begin(), dstspec.channelnames.end(), name) != dstspec.channelnames.end())
-                name = Strutil::format ("channel%d", A.spec().nchannels+c);
-            dstspec.channelnames.push_back (name);
-        }
-        if (dstspec.alpha_channel < 0 && B.spec().alpha_channel >= 0)
-            dstspec.alpha_channel = B.spec().alpha_channel + A.nchannels();
-        if (dstspec.z_channel < 0 && B.spec().z_channel >= 0)
-            dstspec.z_channel = B.spec().z_channel + A.nchannels();
-        set_roi (dstspec, roi);
-        dst.reset (dst.name(), dstspec);
-    }
-
-    // For now, only support float destination, and equivalent A and B
-    // types.
-    if (dst.spec().format != TypeDesc::FLOAT ||
-        A.spec().format != B.spec().format) {
-        dst.error ("Unable to perform channel_append of %s, %s -> %s",
-                   A.spec().format, B.spec().format, dst.spec().format);
-        return false;
-    }
-
-    OIIO_DISPATCH_TYPES ("channel_append", channel_append_impl,
-                         A.spec().format, dst, A, B, roi, nthreads);
-    return true;
-}
-
-
-
-bool
-ImageBufAlgo::add (ImageBuf &dst, const ImageBuf &A, const ImageBuf &B,
-                   int options)
-=======
 template<typename T>
 static bool
 fill_ (ImageBuf &dst, const float *values, ROI roi=ROI(), int nthreads=1)
->>>>>>> 26c70afd
 {
     if (nthreads != 1 && roi.npixels() >= 1000) {
         // Lots of pixels and request for multi threads? Parallelize.
@@ -624,54 +226,6 @@
             p[c] = values[c];
     return true;
 }
-
-
-
-namespace {
-
-template<class Rtype>
-static bool
-mul_impl (ImageBuf &R, const float *val, ROI roi, int nthreads)
-{
-    if (nthreads == 1 || roi.npixels() < 1000) {
-        // For-sure single thread case
-        for (ImageBuf::Iterator<Rtype> r (R, roi);  !r.done();  ++r)
-            for (int c = roi.chbegin;  c < roi.chend;  ++c)
-                r[c] = r[c] * val[c];
-    } else {
-        // Possible multiple thread case -- recurse via parallel_image
-        ImageBufAlgo::parallel_image (boost::bind(mul_impl<Rtype>,
-                                                  boost::ref(R), val, _1, 1),
-                                      roi, nthreads);
-    }
-    return true;
-}
-
-
-} // anon namespace
-
-
-bool
-ImageBufAlgo::mul (ImageBuf &R, const float *val, ROI roi, int nthreads)
-{
-    roi.chend = std::min (roi.chend, R.nchannels()); // clamp
-    OIIO_DISPATCH_TYPES ("mul", mul_impl, R.spec().format,
-                         R, val, roi, nthreads);
-    return true;
-}
-
-
-
-bool
-ImageBufAlgo::mul (ImageBuf &R, float val, ROI roi, int nthreads)
-{
-    int nc = R.nchannels();
-    float *vals = ALLOCA (float, nc);
-    for (int c = 0;  c < nc;  ++c)
-        vals[c] = val;
-    return mul (R, vals, roi, nthreads);
-}
-
 
 
 bool
@@ -715,28 +269,6 @@
         return true;
     }
 
-<<<<<<< HEAD
-bool
-ImageBufAlgo::isConstantColor (const ImageBuf &src, float *color)
-{
-    OIIO_DISPATCH_TYPES ("isConstantColor", isConstantColor_,
-                         src.spec().format, src, color);
-};
-
-
-
-template<typename T>
-static inline bool
-isConstantChannel_ (const ImageBuf &src, int channel, float val)
-{
-    if (channel < 0 || channel >= src.nchannels())
-        return false;  // that channel doesn't exist in the image
-
-    T v = convert_type<float,T> (val);
-    for (ImageBuf::ConstIterator<T,T> s(src);  s.valid();  ++s)
-        if (s[channel] != v)
-            return false;
-=======
     // Serial case
     for (ImageBuf::Iterator<T> p (dst, roi);  !p.done();  ++p) {
         int xtile = (p.x()-offset.x)/size.x;  xtile += (p.x()<offset.x);
@@ -750,7 +282,6 @@
             for (int c = roi.chbegin;  c < roi.chend;  ++c)
                 p[c] = color1[c];
     }
->>>>>>> 26c70afd
     return true;
 }
 
@@ -762,51 +293,15 @@
                        int xoffset, int yoffset, int zoffset,
                        ROI roi, int nthreads)
 {
-<<<<<<< HEAD
-    OIIO_DISPATCH_TYPES ("isConstantChannel", isConstantChannel_,
-                         src.spec().format, src, channel, val);
-};
-
-namespace
-{
-
-template<typename T>
-static inline bool
-isMonochrome_ (const ImageBuf &src, int dummy)
-{
-    int nchannels = src.nchannels();
-    if (nchannels < 2) return true;
-    
-    // Loop over all pixels ...
-    for (ImageBuf::ConstIterator<T,T> s(src);  s.valid();  ++s) {
-        T constvalue = s[0];
-        for (int c = 1;  c < nchannels;  ++c) {
-            if (s[c] != constvalue) {
-                return false;
-            }
-        }
-    }
-    
-=======
     if (! IBAprep (roi, &dst))
         return false;
     OIIO_DISPATCH_TYPES ("checker", checker_, dst.spec().format,
                          dst, Dim3(width, height, depth), color1, color2,
                          Dim3(xoffset, yoffset, zoffset), roi, nthreads);
->>>>>>> 26c70afd
-    return true;
-}
-
-
-<<<<<<< HEAD
-bool
-ImageBufAlgo::isMonochrome(const ImageBuf &src)
-{
-    OIIO_DISPATCH_TYPES ("isMonochrome", isMonochrome_, src.spec().format,
-                         src, 0);
-};
-=======
->>>>>>> 26c70afd
+    return true;
+}
+
+
 
 template<typename DSTTYPE, typename SRCTYPE>
 static bool
@@ -825,26 +320,6 @@
 
     // Serial case
 
-<<<<<<< HEAD
-template<typename SRCTYPE>
-static bool
-resize_ (ImageBuf &dst, const ImageBuf &src,
-         Filter2D *filter, ROI roi, int nthreads)
-{
-    if (nthreads != 1 && roi.npixels() >= 1000) {
-        // Lots of pixels and request for multi threads? Parallelize.
-        ImageBufAlgo::parallel_image (
-            boost::bind(resize_<SRCTYPE>, boost::ref(dst),
-                        boost::cref(src), filter,
-                        _1 /*roi*/, 1 /*nthreads*/),
-            roi, nthreads);
-        return true;
-    }
-
-    // Serial case
-
-=======
->>>>>>> 26c70afd
     const ImageSpec &srcspec (src.spec());
     const ImageSpec &dstspec (dst.spec());
     int nchannels = dstspec.nchannels;
@@ -876,8 +351,6 @@
     // will filter the source over [x-radi, x+radi] X [y-radj,y+radj].
     int radi = (int) ceilf (filterrad/xratio);
     int radj = (int) ceilf (filterrad/yratio);
-<<<<<<< HEAD
-=======
 
     bool separable = filter->separable();
     float *column = NULL;
@@ -894,31 +367,8 @@
     std::cerr << "dst range " << roi << "\n";
     std::cerr << "separable filter\n";
 #endif
->>>>>>> 26c70afd
-
-
-<<<<<<< HEAD
-#if 0
-    std::cerr << "Resizing " << srcspec.full_width << "x" << srcspec.full_height
-              << " to " << dstspec.full_width << "x" << dstspec.full_height << "\n";
-    std::cerr << "ratios = " << xratio << ", " << yratio << "\n";
-    std::cerr << "examining src filter support radius of " << radi << " x " << radj << " pixels\n";
-    std::cerr << "dst range " << roi << "\n";
-    std::cerr << "separable filter\n";
-#endif
-
-    for (int y = roi.ybegin;  y < roi.yend;  ++y) {
-        // s,t are NDC space
-        float t = (y+0.5f)*dstpixelheight;
-        // src_xf, src_xf are image space float coordinates
-        float src_yf = srcfy + t * srcfh - 0.5f;
-        // src_x, src_y are image space integer coordinates of the floor
-        int src_y;
-        float src_yf_frac = floorfrac (src_yf, &src_y);
-        for (int x = roi.xbegin;  x < roi.xend;  ++x) {
-            float s = (x+0.5f)*dstpixelwidth;
-            float src_xf = srcfx + s * srcfw - 0.5f;
-=======
+
+
     // We're going to loop over all output pixels we're interested in.
     //
     // (s,t) = NDC space coordinates of the output sample we are computing.
@@ -940,7 +390,6 @@
         for (int x = roi.xbegin;  x < roi.xend;  ++x) {
             float s = (x-dstfx+0.5f)*dstpixelwidth;
             float src_xf = srcfx + s * srcfw;
->>>>>>> 26c70afd
             int src_x;
             float src_xf_frac = floorfrac (src_xf, &src_x);
             for (int c = 0;  c < nchannels;  ++c)
@@ -954,15 +403,6 @@
                     totalweight = 0.0f;
                     int yy = src_y+j;
                     ImageBuf::ConstIterator<SRCTYPE> srcpel (src, src_x-radi, src_x+radi+1,
-<<<<<<< HEAD
-                                                             yy, yy+1, 0, 1, true);
-                    for (int i = -radi;  i <= radi;  ++i, ++srcpel) {
-                        float w = filter->xfilt (xratio * (i-src_xf_frac));
-                        if (w != 0.0f && srcpel.exists()) {
-                            for (int c = 0;  c < nchannels;  ++c)
-                                p[c] += w * srcpel[c];
-                            totalweight += w;
-=======
                                                              yy, yy+1, 0, 1, ImageBuf::WrapClamp);
                     for (int i = -radi;  i <= radi;  ++i, ++srcpel) {
                         float w = filter->xfilt (xratio * (i-(src_xf_frac-0.5f)));
@@ -970,7 +410,6 @@
                         if (w != 0.0f) {
                             for (int c = 0;  c < nchannels;  ++c)
                                 p[c] += w * srcpel[c];
->>>>>>> 26c70afd
                         }
                     }
                     if (totalweight != 0.0f) {
@@ -982,20 +421,10 @@
                 totalweight = 0.0f;
                 p = column;
                 for (int j = -radj;  j <= radj;  ++j, p += nchannels) {
-<<<<<<< HEAD
-                    int yy = src_y+j;
-                    if (yy >= src.ymin() && yy <= src.ymax()) {
-                        float w = filter->yfilt (yratio * (j-src_yf_frac));
-                        totalweight += w;
-                        for (int c = 0;  c < nchannels;  ++c)
-                            pel[c] += w * p[c];
-                    }
-=======
                     float w = filter->yfilt (yratio * (j-(src_yf_frac-0.5f)));
                     totalweight += w;
                     for (int c = 0;  c < nchannels;  ++c)
                         pel[c] += w * p[c];
->>>>>>> 26c70afd
                 }
 
             } else {
@@ -1011,16 +440,8 @@
                         if (w == 0.0f)
                             continue;
                         DASSERT (! srcpel.done());
-<<<<<<< HEAD
-                        if (srcpel.exists()) {
-                            for (int c = 0;  c < nchannels;  ++c)
-                                pel[c] += w * srcpel[c];
-                            totalweight += w;
-                        }
-=======
                         for (int c = 0;  c < nchannels;  ++c)
                             pel[c] += w * srcpel[c];
->>>>>>> 26c70afd
                     }
                 }
                 DASSERT (srcpel.done());
@@ -1050,14 +471,7 @@
 ImageBufAlgo::resize (ImageBuf &dst, const ImageBuf &src,
                       Filter2D *filter, ROI roi, int nthreads)
 {
-<<<<<<< HEAD
-//    IBAprep (roi, &dst, &src);
-    if (dst.nchannels() != src.nchannels()) {
-        dst.error ("channel number mismatch: %d vs. %d", 
-                   dst.spec().nchannels, src.spec().nchannels);
-=======
     if (! IBAprep (roi, &dst, &src))
->>>>>>> 26c70afd
         return false;
     if (dst.nchannels() != src.nchannels()) {
         dst.error ("channel number mismatch: %d vs. %d", 
@@ -1085,29 +499,8 @@
         filterptr.reset (filter);
     }
 
-<<<<<<< HEAD
-    // Set up a shared pointer with custom deleter to make sure any
-    // filter we allocate here is properly destroyed.
-    boost::shared_ptr<Filter2D> filterptr ((Filter2D*)NULL, Filter2D::destroy);
-    bool allocfilter = (filter == NULL);
-    if (allocfilter) {
-        // If no filter was provided, punt and just linearly interpolate.
-        const ImageSpec &srcspec (src.spec());
-        const ImageSpec &dstspec (dst.spec());
-        float wratio = float(dstspec.full_width) / float(srcspec.full_width);
-        float hratio = float(dstspec.full_height) / float(srcspec.full_height);
-        float w = 2.0f * std::max (1.0f, wratio);
-        float h = 2.0f * std::max (1.0f, hratio);
-        filter = Filter2D::create ("triangle", w, h);
-        filterptr.reset (filter);
-    }
-
-    OIIO_DISPATCH_TYPES ("resize", resize_,
-                          src.spec().format,
-=======
     OIIO_DISPATCH_TYPES2 ("resize", resize_,
                           dst.spec().format, src.spec().format,
->>>>>>> 26c70afd
                           dst, src, filter, roi, nthreads);
 
     return false;
@@ -1115,25 +508,10 @@
 
 
 
-<<<<<<< HEAD
-// DEPRECATED as of 1.2
-bool
-ImageBufAlgo::resize (ImageBuf &dst, const ImageBuf &src,
-                      int xbegin, int xend, int ybegin, int yend,
-                      Filter2D *filter)
-{
-    return resize (dst, src, filter, ROI (xbegin, xend, ybegin, yend, 0, 1));
-}
-
-
-
-namespace
-=======
 bool
 ImageBufAlgo::resize (ImageBuf &dst, const ImageBuf &src,
                       const std::string &filtername_, float fwidth,
                       ROI roi, int nthreads)
->>>>>>> 26c70afd
 {
     if (! IBAprep (roi, &dst, &src))
         return false;
@@ -1183,16 +561,6 @@
                           dstspec.format, srcspec.format,
                           dst, src, filter.get(), roi, nthreads);
 
-<<<<<<< HEAD
-// Make sure isfinite is defined for 'half'
-inline bool isfinite (half h) { return h.isFinite(); }
-
-
-template<typename SRCTYPE>
-bool fixNonFinite_ (ImageBuf &dst, const ImageBuf &src,
-                    ImageBufAlgo::NonFiniteFixMode mode,
-                    int * pixelsFixed)
-=======
     return false;
 }
 
@@ -1202,7 +570,6 @@
 static bool
 resample_ (ImageBuf &dst, const ImageBuf &src, bool interpolate,
            ROI roi, int nthreads)
->>>>>>> 26c70afd
 {
     if (nthreads != 1 && roi.npixels() >= 1000) {
         // Lots of pixels and request for multi threads? Parallelize.
@@ -1213,26 +580,6 @@
             roi, nthreads);
         return true;
     }
-<<<<<<< HEAD
-    else if (mode == ImageBufAlgo::NONFINITE_BLACK) {
-        // Replace non-finite pixels with black
-        int count = 0;
-        int nchannels = src.spec().nchannels;
-        
-        // Copy the input to the output
-        if (! dst.copy (src))
-            return false;
-        
-        ImageBuf::Iterator<SRCTYPE,SRCTYPE> pixel (dst);
-        while (pixel.valid()) {
-            bool fixed = false;
-            for (int c = 0;  c < nchannels;  ++c) {
-                SRCTYPE value = pixel[c];
-                if (! isfinite(value)) {
-                    (*pixel)[c] = 0.0;
-                    fixed = true;
-                }
-=======
 
     // Serial case
 
@@ -1278,7 +625,6 @@
                 srcpel.pos (src_x, src_y, 0);
                 for (int c = roi.chbegin; c < roi.chend; ++c)
                     out[c] = srcpel[c];
->>>>>>> 26c70afd
             }
             ++out;
         }
@@ -1326,65 +672,6 @@
             roi, nthreads);
         return true;
     }
-<<<<<<< HEAD
-    else if (mode == ImageBufAlgo::NONFINITE_BOX3) {
-        // Replace non-finite pixels with a simple 3x3 window average
-        // (the average excluding non-finite pixels, of course)
-        // 
-        // Warning: There is an inherent bug in this approach when src == dst
-        // As you progress across the image, the output buffer is also used
-        // as the input so there will be a directionality preference in the filling
-        // (I.e., updated values will be used only in the traversal direction).
-        // One can visualize this by disabling the isfinite check.
-
-        int count = 0;
-        int nchannels = src.spec().nchannels;
-        const int boxwidth = 1;
-        
-        // Copy the input to the output
-        if (! dst.copy (src))
-            return false;
-        
-        ImageBuf::Iterator<SRCTYPE,SRCTYPE> pixel (dst);
-        
-        while (pixel.valid()) {
-            bool fixed = false;
-            
-            for (int c = 0;  c < nchannels;  ++c) {
-                SRCTYPE value = pixel[c];
-                if (! isfinite (value)) {
-                    int numvals = 0;
-                    SRCTYPE sum = 0.0;
-                    
-                    int top    = pixel.x() - boxwidth;
-                    int bottom = pixel.x() + boxwidth;
-                    int left   = pixel.y() - boxwidth;
-                    int right  = pixel.y() + boxwidth;
-                    
-                    ImageBuf::Iterator<SRCTYPE,SRCTYPE> it (dst, top, bottom, left, right);
-                    while (it.valid()) {
-                        SRCTYPE v = it[c];
-                        if (isfinite (v)) {
-                            sum += v;
-                            numvals ++;
-                        }
-                        ++it;
-                    }
-                    
-                    if (numvals>0) {
-                        (*pixel)[c] = sum/numvals;
-                        fixed = true;
-                    }
-                    else {
-                        (*pixel)[c] = 0.0;
-                        fixed = true;
-                    }
-                }
-            }
-            
-            if (fixed) ++count;
-            ++pixel;
-=======
 
     // Serial case
 
@@ -1410,7 +697,6 @@
             s.pos (d.x() + k.x(), d.y() + k.y(), d.z() + k.z());
             for (int c = roi.chbegin; c < roi.chend; ++c)
                 sum[c] += kval * s[c];
->>>>>>> 26c70afd
         }
         
         for (int c = roi.chbegin; c < roi.chend; ++c)
@@ -1427,24 +713,7 @@
                         const ImageBuf &kernel, bool normalize,
                         ROI roi, int nthreads)
 {
-<<<<<<< HEAD
-    switch (src.spec().format.basetype) {
-    case TypeDesc::FLOAT :
-        return fixNonFinite_<float> (dst, src, mode, pixelsFixed);
-    case TypeDesc::HALF  :
-        return fixNonFinite_<half> (dst, src, mode, pixelsFixed);
-    case TypeDesc::DOUBLE:
-        return fixNonFinite_<double> (dst, src, mode, pixelsFixed);
-    default:
-        break;
-    }
-    
-    // Non-float images cannot have non-finite pixels,
-    // so all we have to do is copy the image and return
-    if (! dst.copy (src))
-=======
     if (! IBAprep (roi, &dst, &src))
->>>>>>> 26c70afd
         return false;
     if (dst.nchannels() != src.nchannels()) {
         dst.error ("channel number mismatch: %d vs. %d", 
@@ -1468,50 +737,10 @@
 }
 
 
-<<<<<<< HEAD
-static bool
-decode_over_channels (const ImageBuf &R, int &nchannels, 
-                      int &alpha, int &z, int &colors)
-{
-    if (! R.initialized()) {
-        alpha = -1;
-        z = -1;
-        colors = 0;
-        return false;
-    }
-    const ImageSpec &spec (R.spec());
-    alpha =  spec.alpha_channel;
-    bool has_alpha = (alpha >= 0);
-    z = spec.z_channel;
-    bool has_z = (z >= 0);
-    nchannels = spec.nchannels;
-    colors = nchannels - has_alpha - has_z;
-    if (! has_alpha && colors == 4) {
-        // No marked alpha channel, but suspiciously 4 channel -- assume
-        // it's RGBA. 
-        has_alpha = true;
-        colors -= 1;
-        // Assume alpha is the highest channel that's not z
-        alpha = nchannels - 1;
-        if (alpha == z)
-            --alpha;
-    }
-    return true;
-}
-
-
-
-// Fully type-specialized version of over.
-template<class Rtype, class Atype, class Btype>
-static bool
-over_impl (ImageBuf &R, const ImageBuf &A, const ImageBuf &B, ROI roi,
-           bool zcomp=false, bool z_zeroisinf=false)
-=======
 bool
 ImageBufAlgo::make_kernel (ImageBuf &dst, const char *name,
                            float width, float height, float depth,
                            bool normalize)
->>>>>>> 26c70afd
 {
     int w = std::max (1, (int)ceilf(width));
     int h = std::max (1, (int)ceilf(height));
@@ -1573,70 +802,6 @@
     return true;
 }
 
-<<<<<<< HEAD
-    // It's already guaranteed that R, A, and B have matching channel
-    // ordering, and have an alpha channel.  So just decode one.
-    int nchannels = 0, alpha_channel = 0, z_channel = 0, ncolor_channels = 0;
-    decode_over_channels (R, nchannels, alpha_channel,
-                          z_channel, ncolor_channels);
-    bool has_z = (z_channel >= 0);
-
-    ImageBuf::ConstIterator<Atype, float> a (A);
-    ImageBuf::ConstIterator<Btype, float> b (B);
-    ImageBuf::Iterator<Rtype, float> r (R, roi);
-    for ( ; ! r.done(); r++) {
-        a.pos (r.x(), r.y(), r.z());
-        b.pos (r.x(), r.y(), r.z());
-
-        if (! a.exists()) {
-            if (! b.exists()) {
-                // a and b outside their data window -- "empty" pixels
-                for (int c = 0; c < nchannels; c++)
-                    r[c] = 0.0f;
-            } else {
-                // a doesn't exist, but b does -- copy B
-                for (int c = 0; c < nchannels; ++c)
-                    r[c] = b[c];
-            }
-            continue;
-        }
-
-        if (! b.exists()) {
-            // a exists, b does not -- copy A
-            for (int c = 0; c < nchannels; ++c)
-                r[c] = a[c];
-            continue;
-        }
-
-        // At this point, a and b exist.
-        float az = 0.0f, bz = 0.0f;
-        bool a_is_closer = true;  // will remain true if !zcomp
-        if (zcomp && has_z) {
-            az = a[z_channel];
-            bz = b[z_channel];
-            if (z_zeroisinf) {
-                if (az == 0.0f) az = std::numeric_limits<float>::max();
-                if (bz == 0.0f) bz = std::numeric_limits<float>::max();
-            }
-            a_is_closer = (az <= bz);
-        }
-        if (a_is_closer) {
-            // A over B
-            float alpha = clamp (a[alpha_channel], 0.0f, 1.0f);
-            float one_minus_alpha = 1.0f - alpha;
-            for (int c = 0;  c < nchannels;  c++)
-                r[c] = a[c] + one_minus_alpha * b[c];
-            if (has_z)
-                r[z_channel] = (alpha != 0.0) ? a[z_channel] : b[z_channel];
-        } else {
-            // B over A -- because we're doing a Z composite
-            float alpha = clamp (b[alpha_channel], 0.0f, 1.0f);
-            float one_minus_alpha = 1.0f - alpha;
-            for (int c = 0;  c < nchannels;  c++)
-                r[c] = b[c] + one_minus_alpha * a[c];
-            r[z_channel] = (alpha != 0.0) ? b[z_channel] : a[z_channel];
-        }
-=======
 
 
 // Helper function for unsharp mask to perform the thresholding
@@ -1653,7 +818,6 @@
                         _1 /*roi*/, 1 /*nthreads*/),
             roi, nthreads);
         return true;
->>>>>>> 26c70afd
     }
 
     // Serial case
@@ -1673,140 +837,6 @@
                             float contrast, float threshold,
                             ROI roi, int nthreads)
 {
-<<<<<<< HEAD
-    const ImageSpec &specR = R.spec();
-    const ImageSpec &specA = A.spec();
-    const ImageSpec &specB = B.spec();
-
-    int nchannels_R, nchannels_A, nchannels_B;
-    int alpha_R, alpha_A, alpha_B;
-    int z_R, z_A, z_B;
-    int colors_R, colors_A, colors_B;
-    bool initialized_R = decode_over_channels (R, nchannels_R, alpha_R,
-                                               z_R, colors_R);
-    bool initialized_A = decode_over_channels (A, nchannels_A, alpha_A,
-                                               z_A, colors_A);
-    bool initialized_B = decode_over_channels (B, nchannels_B, alpha_B,
-                                               z_B, colors_B);
-
-    if (! initialized_A || ! initialized_B) {
-        R.error ("Can't 'over' uninitialized images");
-        return false;
-    }
-
-    // Fail if the input images don't have an alpha channel.
-    if (alpha_A < 0 || alpha_B < 0 || (initialized_R && alpha_R < 0)) {
-        R.error ("'over' requires alpha channels");
-        return false;
-    }
-    // Fail for mismatched channel counts
-    if (colors_A != colors_B || colors_A < 1) {
-        R.error ("Can't 'over' images with mismatched color channel counts (%d vs %d)",
-                 colors_A, colors_B);
-        return false;
-    }
-    // Fail for unaligned alpha or z channels
-    if (alpha_A != alpha_B || z_A != z_B ||
-        (initialized_R && alpha_R != alpha_A) ||
-        (initialized_R && z_R != z_A)) {
-        R.error ("Can't 'over' images with mismatched channel order",
-                 colors_A, colors_B);
-        return false;
-    }
-    
-    // At present, this operation only supports ImageBuf's containing
-    // float pixel data.
-    if ((initialized_R && specR.format != TypeDesc::TypeFloat) ||
-        specA.format != TypeDesc::TypeFloat ||
-        specB.format != TypeDesc::TypeFloat) {
-        R.error ("Unsupported pixel data format combination '%s = %s over %s'",
-                 specR.format, specA.format, specB.format);
-        return false;
-    }
-
-    // Uninitialized R -> size it to the union of A and B.
-    if (! initialized_R) {
-        ImageSpec newspec = specA;
-        set_roi (newspec, roi_union (get_roi(specA), get_roi(specB)));
-        R.reset ("over", newspec);
-    }
-
-    // Specified ROI -> use it. Unspecified ROI -> initialize from R.
-    if (! roi.defined())
-        roi = get_roi (R.spec());
-
-    parallel_image (boost::bind (over_impl<float,float,float>, boost::ref(R),
-                                 boost::cref(A), boost::cref(B), _1, false, false),
-                    roi, nthreads);
-    return ! R.has_error();
-}
-
-
-
-bool
-ImageBufAlgo::zover (ImageBuf &R, const ImageBuf &A, const ImageBuf &B,
-                     bool z_zeroisinf, ROI roi, int nthreads)
-{
-    const ImageSpec &specR = R.spec();
-    const ImageSpec &specA = A.spec();
-    const ImageSpec &specB = B.spec();
-
-    int nchannels_R, nchannels_A, nchannels_B;
-    int alpha_R, alpha_A, alpha_B;
-    int z_R, z_A, z_B;
-    int colors_R, colors_A, colors_B;
-    bool initialized_R = decode_over_channels (R, nchannels_R, alpha_R,
-                                               z_R, colors_R);
-    bool initialized_A = decode_over_channels (A, nchannels_A, alpha_A,
-                                               z_A, colors_A);
-    bool initialized_B = decode_over_channels (B, nchannels_B, alpha_B,
-                                               z_B, colors_B);
-
-    if (! initialized_A || ! initialized_B) {
-        R.error ("Can't 'zover' uninitialized images");
-        return false;
-    }
-    // Fail if the input images don't have a Z channel.
-    if (z_A < 0 || z_B < 0 || (initialized_R && z_R < 0)) {
-        R.error ("'zover' requires Z channels");
-        return false;
-    }
-    // Fail if the input images don't have an alpha channel.
-    if (alpha_A < 0 || alpha_B < 0 || (initialized_R && alpha_R < 0)) {
-        R.error ("'zover' requires alpha channels");
-        return false;
-    }
-    // Fail for mismatched channel counts
-    if (colors_A != colors_B || colors_A < 1) {
-        R.error ("Can't 'zover' images with mismatched color channel counts (%d vs %d)",
-                 colors_A, colors_B);
-        return false;
-    }
-    // Fail for unaligned alpha or z channels
-    if (alpha_A != alpha_B || z_A != z_B ||
-        (initialized_R && alpha_R != alpha_A) ||
-        (initialized_R && z_R != z_A)) {
-        R.error ("Can't 'zover' images with mismatched channel order",
-                 colors_A, colors_B);
-        return false;
-    }
-    
-    // At present, this operation only supports ImageBuf's containing
-    // float pixel data.
-    if ((initialized_R && specR.format != TypeDesc::TypeFloat) ||
-        specA.format != TypeDesc::TypeFloat ||
-        specB.format != TypeDesc::TypeFloat) {
-        R.error ("Unsupported pixel data format combination '%s = %s zover %s'",
-                 specR.format, specA.format, specB.format);
-        return false;
-    }
-
-    // Uninitialized R -> size it to the union of A and B.
-    if (! initialized_R) {
-        ImageSpec newspec = specA;
-        set_roi (newspec, roi_union (get_roi(specA), get_roi(specB)));
-        R.reset ("zover", newspec);
-=======
     if (! IBAprep (roi, &dst, &src))
         return false;
     if (dst.nchannels() != src.nchannels()) {
@@ -1972,7 +1002,6 @@
     if (src.spec().depth > 1) {
         dst.error ("ImageBufAlgo::ifft does not support volume images");
         return false;
->>>>>>> 26c70afd
     }
 
     if (! roi.defined())
@@ -2019,27 +1048,7 @@
     Broi.chend = 1;
     ImageBufAlgo::transpose (dst, B, Broi, nthreads);
 
-<<<<<<< HEAD
-    parallel_image (boost::bind (over_impl<float,float,float>, boost::ref(R),
-                                 boost::cref(A), boost::cref(B), _1,
-                                 true, z_zeroisinf),
-                    roi, nthreads);
-    return ! R.has_error();
-=======
-    return true;
->>>>>>> 26c70afd
-}
-
-
-
-bool
-ImageBufAlgo::zover (ImageBuf &R, const ImageBuf &A, const ImageBuf &B,
-                     ROI roi, int nthreads)
-{
-    // DEPRECATED version -- just call the new version.  This exists to 
-    // avoid breaking link compatibility.  Eventually remove it at the
-    // next major release.
-    return zover (R, A, B, false, roi, nthreads);
+    return true;
 }
 
 
