--- conflicted
+++ resolved
@@ -1278,21 +1278,10 @@
 getpixel_ (const ImageBuf &buf, int x, int y, int z, float *result, int chans,
            ImageBuf::WrapMode wrap)
 {
-<<<<<<< HEAD
-    ImageBuf::ConstIterator<T> pixel (buf, x, y, z);
-    if (pixel.exists()) {
-        for (int i = 0;  i < chans;  ++i)
-            result[i] = pixel[i];
-    } else {
-        for (int i = 0;  i < chans;  ++i)
-            result[i] = 0.0f;
-    }
-=======
     ImageBuf::ConstIterator<T> pixel (buf, x, y, z, wrap);
     for (int i = 0;  i < chans;  ++i)
         result[i] = pixel[i];
     return true;
->>>>>>> 26c70afd
 }
 
 
