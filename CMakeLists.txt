--- conflicted
+++ resolved
@@ -2,15 +2,9 @@
 
 # Release version of the library
 set (OIIO_VERSION_MAJOR 1)
-<<<<<<< HEAD
-set (OIIO_VERSION_MINOR 3)
-set (OIIO_VERSION_PATCH 12)
-set (OIIO_VERSION_RELEASE_TYPE "")   # "dev", "betaX", "RCY", ""
-=======
 set (OIIO_VERSION_MINOR 5)
 set (OIIO_VERSION_PATCH 5)
 set (OIIO_VERSION_RELEASE_TYPE "dev")   # "dev", "betaX", "RCY", ""
->>>>>>> 9f49f9fa
 
 cmake_minimum_required (VERSION 2.6)
 if (NOT CMAKE_VERSION VERSION_LESS 2.8.4)
@@ -98,11 +92,6 @@
     # suppress a warning that Boost::Python hits in g++ 4.8
     add_definitions ("-Wno-error=unused-local-typedefs")
     add_definitions ("-Wunused-local-typedefs")
-endif ()
-
-if (CMAKE_COMPILER_IS_GNUCC AND (NOT ${GCC_VERSION} VERSION_LESS 4.8))
-    # suppress a warning that Boost::Python hits in g++ 4.8
-    add_definitions ("-Wno-error=unused-local-typedefs")
 endif ()
 
 if (CMAKE_COMPILER_IS_CLANG OR CMAKE_COMPILER_IS_GNUCC)
